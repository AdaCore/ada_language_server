------------------------------------------------------------------------------
--                         Language Server Protocol                         --
--                                                                          --
--                     Copyright (C) 2018-2022, AdaCore                     --
--                                                                          --
-- This is free software;  you can redistribute it  and/or modify it  under --
-- terms of the  GNU General Public License as published  by the Free Soft- --
-- ware  Foundation;  either version 3,  or (at your option) any later ver- --
-- sion.  This software is distributed in the hope  that it will be useful, --
-- but WITHOUT ANY WARRANTY;  without even the implied warranty of MERCHAN- --
-- TABILITY or FITNESS FOR A PARTICULAR PURPOSE. See the GNU General Public --
-- License for  more details.  You should have  received  a copy of the GNU --
-- General  Public  License  distributed  with  this  software;   see  file --
-- COPYING3.  If not, go to http://www.gnu.org/licenses for a complete copy --
-- of the license.                                                          --
------------------------------------------------------------------------------

with Ada.Characters.Handling;     use Ada.Characters.Handling;

with GNAT.Strings;

with GNATCOLL.Projects;           use GNATCOLL.Projects;
with GNATCOLL.Traces;             use GNATCOLL.Traces;
with GNATCOLL.VFS;                use GNATCOLL.VFS;

with VSS.Strings.Conversions;

with URIs;
with LSP.Ada_Id_Iterators;
with LSP.Common;                  use LSP.Common;
with LSP.Lal_Utils;               use LSP.Lal_Utils;

with Libadalang.Common;           use Libadalang.Common;
with Libadalang.Project_Provider;

with Langkit_Support.Slocs;

with Utils.Command_Lines.Common;

package body LSP.Ada_Contexts is

   Indexing_Trace : constant Trace_Handle := Create ("ALS.INDEXING", Off);

   use type Libadalang.Analysis.Analysis_Unit;

   function Get_Charset (Self : Context'Class) return String;
   --  Return the charset with which the context was initialized

   procedure Find_All_References_In_Hierarchy
     (Self       : Context;
      Decl       : Libadalang.Analysis.Basic_Decl;
      Imprecise  : in out Boolean;
      Callback   : not null access procedure
        (Base_Id : Libadalang.Analysis.Base_Id;
         Kind    : Libadalang.Common.Ref_Result_Kind;
         Cancel  : in out Boolean));
   --  When called on a tagged type primitive declaration, iterate over all the
   --  references to the base primitives it inherits and all the references to
   --  the overriding ones.

   function URI_To_File
     (Self : Context;
      URI  : LSP.Types.LSP_URI)
      return Ada.Strings.UTF_Encoding.UTF_8_String
        is (URIs.Conversions.To_File (LSP.Types.To_UTF_8_String (URI),
            Self.Follow_Symlinks));

   function URI_To_File
     (Self : Context;
      URI  : LSP.Types.LSP_URI)
      return GNATCOLL.VFS.Virtual_File is
        (GNATCOLL.VFS.Create_From_UTF8 (Self.URI_To_File (URI)));

   -------------------------
   -- Append_Declarations --
   -------------------------

   procedure Append_Declarations
     (Self                    : Context;
      Document                : LSP.Ada_Documents.Document_Access;
      Position                : LSP.Messages.TextDocumentPositionParams;
      Display_Method_Ancestry_Policy :
         LSP.Messages.AlsDisplayMethodAncestryOnNavigationPolicy;
      Result                  : in out LSP.Messages.Location_Or_Link_Vector;
      Imprecise               : in out Boolean)
   is
      use LSP.Messages;
      use Libadalang.Analysis;

      Name_Node : constant Libadalang.Analysis.Name :=
        Laltools.Common.Get_Node_As_Name
          (Self.Get_Node_At (Document, Position));

      Definition              : Libadalang.Analysis.Defining_Name;
      --  A defining name that corresponds to Name_Node
      First_Part              : Libadalang.Analysis.Defining_Name;
      --  "Canonical part" of Definition
      Prev_Part               : Libadalang.Analysis.Defining_Name;
      --  A previous name for Definition
      Decl_For_Find_Overrides : Libadalang.Analysis.Basic_Decl :=
        Libadalang.Analysis.No_Basic_Decl;

      On_Defining_Name        : Boolean := False;
      --  Set to True if we are on a denfining name node
   begin
      if Name_Node = Libadalang.Analysis.No_Name then
         return;
      end if;

      --  Check if we are on some defining name
      Definition := Laltools.Common.Get_Name_As_Defining (Name_Node);

      if Definition = Libadalang.Analysis.No_Defining_Name then
         --  If we aren't on a defining_name already then try to resolve
         declare
            Is_Imprecise : Boolean;
         begin
            Definition := Laltools.Common.Resolve_Name
              (Name_Node, Self.Trace, Is_Imprecise);

            Imprecise := Imprecise or Is_Imprecise;
         end;
      else
         On_Defining_Name := True;
      end if;

      if Definition = Libadalang.Analysis.No_Defining_Name then
         return;  --  Name resolution fails, nothing to do.
      end if;

      First_Part := Laltools.Common.Find_Canonical_Part
        (Definition, Self.Trace);

      --  Display the method ancestry in three cases:
      --
      --   . When the preference is set to Always
      --
      --   . When we are on a usage node (e.g: subprogram call) and if the
      --     preference is set to Usage_And_Abstract_Only
      --
      --   . When we are on a defining name node and if the preference is
      --     set to Definition_Only

      if Display_Method_Ancestry_Policy = Always
        or else (Display_Method_Ancestry_Policy = Usage_And_Abstract_Only
                        and then not On_Defining_Name)
        or else (Display_Method_Ancestry_Policy = Definition_Only
                        and then On_Defining_Name)
      then
         if First_Part = Libadalang.Analysis.No_Defining_Name then
            Decl_For_Find_Overrides := Definition.P_Basic_Decl;
         else
            Decl_For_Find_Overrides := First_Part.P_Basic_Decl;
         end if;
      end if;

      begin
         Prev_Part := Definition.P_Previous_Part;
      exception
         when E :  Libadalang.Common.Property_Error =>
            Log (Self.Trace, E);
            Prev_Part := Libadalang.Analysis.No_Defining_Name;
      end;

      if Prev_Part /= Libadalang.Analysis.No_Defining_Name then
         --  We have found previous part, return it.
         LSP.Lal_Utils.Append_Location (Result, Prev_Part);
      elsif Definition /= Libadalang.Analysis.No_Defining_Name then
         --  No previous part, return definition itself.
         LSP.Lal_Utils.Append_Location (Result, Definition);
      end if;

      declare
         Imprecise_Over       : Boolean;
         Imprecise_Base       : Boolean;
         Overriding_Subps     : constant Basic_Decl_Array :=
                                  Self.Find_All_Overrides
                                    (Decl_For_Find_Overrides,
                                     Imprecise_Results => Imprecise_Over);
         Base_Subps           : constant Basic_Decl_Array :=
                                  Self.Find_All_Base_Declarations
                                    (Decl_For_Find_Overrides,
                                     Imprecise_Results => Imprecise_Base);
      begin
         for Subp of Base_Subps loop
            Append_Location
              (Result, Subp.P_Defining_Name, LSP.Common.Is_Parent);
         end loop;
         for Subp of Overriding_Subps loop
            Append_Location
              (Result, Subp.P_Defining_Name, LSP.Common.Is_Child);
         end loop;
         Imprecise := Imprecise or Imprecise_Over or Imprecise_Base;
      end;
   end Append_Declarations;

   ------------
   -- Get_AU --
   ------------

   function Get_AU
     (Self    : Context;
      File    : GNATCOLL.VFS.Virtual_File;
      Reparse : Boolean := False) return Libadalang.Analysis.Analysis_Unit is
   begin
      if not Is_Ada_File (Self.Tree, File) then
         return Libadalang.Analysis.No_Analysis_Unit;
      end if;

      return Self.LAL_Context.Get_From_File
        (File.Display_Full_Name,
         Charset => Self.Get_Charset,
         Reparse => Reparse);
   end Get_AU;

   --------------------
   -- Analysis_Units --
   --------------------

   function Analysis_Units
     (Self : Context) return Libadalang.Analysis.Analysis_Unit_Array
   is
      Source_Units : Libadalang.Analysis.Analysis_Unit_Array
        (1 .. Self.Source_Files.Length);
      Index : Natural := Source_Units'First;
   begin
      for File in Self.Source_Files.Iterate loop
         Source_Units (Index) := Self.Get_AU
           (LSP.Ada_File_Sets.File_Sets.Element (File));
         Index := Index + 1;
      end loop;
      return Source_Units;
   end Analysis_Units;

   -----------------------------
   -- List_Source_Directories --
   -----------------------------

   function List_Source_Directories
     (Self : Context) return LSP.Ada_File_Sets.File_Sets.Set is
   begin
      return Self.Source_Dirs;
   end List_Source_Directories;

   -------------------------
   -- Find_All_References --
   -------------------------

   procedure Find_All_References
     (Self       : Context;
      Definition : Libadalang.Analysis.Defining_Name;
      Callback   : not null access procedure
        (Base_Id : Libadalang.Analysis.Base_Id;
         Kind    : Libadalang.Common.Ref_Result_Kind;
         Cancel  : in out Boolean))
   is
      Units : constant Libadalang.Analysis.Analysis_Unit_Array :=
        Self.Analysis_Units;
   begin
      LSP.Ada_Id_Iterators.Find_All_References (Definition, Units, Callback);
   exception
      when E : Libadalang.Common.Property_Error =>
         Log (Self.Trace, E, "in Find_All_References");
   end Find_All_References;

   ------------------------
   -- Find_All_Overrides --
   ------------------------

   function Find_All_Overrides
     (Self              : Context;
      Decl              : Libadalang.Analysis.Basic_Decl;
      Imprecise_Results : out Boolean)
      return Libadalang.Analysis.Basic_Decl_Array
   is
      Units : constant Libadalang.Analysis.Analysis_Unit_Array :=
                Self.Analysis_Units;
   begin
      Imprecise_Results := False;

      if Decl.Is_Null then
         return (1 .. 0 => <>);
      end if;

      --  Make two attempts: first with precise results, then with the
      --  imprecise_fallback.
      begin
         return Decl.P_Find_All_Overrides (Units);
      exception
         when E : Libadalang.Common.Property_Error =>
            Imprecise_Results := True;
            Log (Self.Trace, E, "in Find_All_Overrides (precise)");
            return Decl.P_Find_All_Overrides
              (Units, Imprecise_Fallback => True);
      end;
   exception
      when E : Libadalang.Common.Property_Error =>
         Log (Self.Trace, E, "in Find_All_Overrides (imprecise)");
         return (1 .. 0 => <>);
   end Find_All_Overrides;

   --------------------------------
   -- Find_All_Base_Declarations --
   --------------------------------

   function Find_All_Base_Declarations
     (Self              : Context;
      Decl              : Libadalang.Analysis.Basic_Decl;
      Imprecise_Results : out Boolean)
      return Libadalang.Analysis.Basic_Decl_Array
   is
      use Libadalang.Analysis;

   begin
      Imprecise_Results := False;

      if Decl.Is_Null then
         return (1 .. 0 => <>);
      end if;

      declare
         Lal_Result : constant Basic_Decl_Array :=
                        Decl.P_Base_Subp_Declarations;
         Our_Result : Basic_Decl_Array (1 .. Lal_Result'Length - 1);
         Index      : Positive := 1;
      begin
         --  Libadalang returns an empty array if this is not a subprogram
         --  that's a primitive of a tagged type
         if Lal_Result'Length = 0 then
            return (1 .. 0 => <>);
         end if;

         --  The result returned by Libadalang includes self; we want to remove
         --  this from the list.
         for J of Lal_Result loop
            if J /= Decl then
               Our_Result (Index) := J;
               Index := Index + 1;
            end if;
         end loop;

         return Our_Result;
      end;

   exception
      when E : Libadalang.Common.Property_Error =>
         Log (Self.Trace, E, "in Find_All_Base_Declarations");
         Imprecise_Results := True;
         return (1 .. 0 => <>);
   end Find_All_Base_Declarations;

   --------------------------------------
   -- Find_All_References_In_Hierarchy --
   --------------------------------------

   procedure Find_All_References_In_Hierarchy
     (Self       : Context;
      Decl       : Libadalang.Analysis.Basic_Decl;
      Imprecise  : in out Boolean;
      Callback   : not null access procedure
        (Base_Id : Libadalang.Analysis.Base_Id;
         Kind    : Libadalang.Common.Ref_Result_Kind;
         Cancel  : in out Boolean))
   is
      use type Libadalang.Analysis.Basic_Decl_Array;

      Is_Param : constant Boolean :=
        Decl.Kind in Libadalang.Common.Ada_Param_Spec_Range;

      Parents   : constant Libadalang.Analysis.Ada_Node_Array := Decl.Parents;

      Subp_Decl : constant Libadalang.Analysis.Basic_Decl :=
        (if Is_Param then
            Parents (Parents'First + 4).As_Basic_Decl
         else
            Decl);

      Overriding_Decls : constant Libadalang.Analysis.Basic_Decl_Array :=
        Self.Find_All_Overrides
          (Subp_Decl,
           Imprecise_Results => Imprecise);

      Base_Decls       : constant Libadalang.Analysis.Basic_Decl_Array :=
        Self.Find_All_Base_Declarations
          (Subp_Decl,
           Imprecise_Results => Imprecise);

      Hierarchy        : constant Libadalang.Analysis.Basic_Decl_Array :=
        Overriding_Decls & Base_Decls;
   begin
      if Is_Param then
         LSP.Ada_Id_Iterators.Find_All_Param_References_In_Hierarchy
           (Param     => Decl.As_Param_Spec,
            Hierarchy => Hierarchy,
            Units     => Self.Analysis_Units,
            Callback  => Callback);
      else
         LSP.Ada_Id_Iterators.Find_All_Subp_References_In_Hierarchy
           (Hierarchy => Hierarchy,
            Trace     => Self.Trace,
            Callback  => Callback);
      end if;
   end Find_All_References_In_Hierarchy;

   --------------------
   -- Flush_Document --
   --------------------

   procedure Flush_Document
     (Self : in out Context;
      File : GNATCOLL.VFS.Virtual_File) is
   begin
      --  Make LAL reload file from disk and then update index
      Self.Index_File (File, Reparse => True);
   end Flush_Document;

   ---------------------------------
   -- Get_References_For_Renaming --
   ---------------------------------

   procedure Get_References_For_Renaming
     (Self              : Context;
      Definition        : Libadalang.Analysis.Defining_Name;
      Imprecise_Results : out Boolean;
      Callback          : not null access procedure
        (Base_Id : Libadalang.Analysis.Base_Id;
         Kind    : Libadalang.Common.Ref_Result_Kind;
         Cancel  : in out Boolean))
   is
      Cancel : Boolean := False;
      Decl   : constant Libadalang.Analysis.Basic_Decl :=
         Definition.P_Basic_Decl;

   begin
      --  Make sure to initialize the "out" variable Imprecise_Results
      Imprecise_Results := False;

      if Decl.Is_Null then
         return;
      end if;

      Self.Find_All_References (Definition, Callback);

      --  Append Definition itself so that it is also renamed
      Callback
        (Base_Id => Definition.P_Relative_Name.As_Base_Id,
         Kind    => Libadalang.Common.Precise,
         Cancel  => Cancel);

      if Cancel then
         return;
      end if;

      --  Append the references in overriding and base declaractions in case
      --  we are dealing with tagged type primitives or a parameter of a
      --  tagged type primitive.
      Self.Find_All_References_In_Hierarchy
        (Decl, Imprecise_Results, Callback);
   end Get_References_For_Renaming;

   --------------------
   -- Find_All_Calls --
   --------------------

   procedure Find_All_Calls
     (Self       : Context;
      Definition : Libadalang.Analysis.Defining_Name;
      Callback   : not null access procedure
        (Base_Id : Libadalang.Analysis.Base_Id;
         Kind    : Libadalang.Common.Ref_Result_Kind;
         Cancel  : in out Boolean))
   is
      Cancel : Boolean := False;

      Units : constant Libadalang.Analysis.Analysis_Unit_Array :=
        Self.Analysis_Units;
   begin
      for Item of Definition.P_Find_All_Calls (Units, Follow_Renamings => True)
      loop
         Callback
           (Base_Id => Libadalang.Analysis.Ref (Item).As_Base_Id,
            Kind    => Libadalang.Analysis.Kind (Item),
            Cancel  => Cancel);

         exit when Cancel;
      end loop;
   exception
      when E : Libadalang.Common.Property_Error =>
         Log (Self.Trace, E, "in Is_Called_By");
   end Find_All_Calls;

   ---------------------------
   -- Find_All_Env_Elements --
   ---------------------------

   function Find_All_Env_Elements
     (Self     : Context;
      Name     : Libadalang.Analysis.Name;
      Seq      : Boolean := True;
      Seq_From : Libadalang.Analysis.Ada_Node'Class :=
        Libadalang.Analysis.No_Ada_Node)
      return Laltools.Common.Node_Vectors.Vector
   is
      No_Duplicate : Laltools.Common.Node_Sets.Set :=
        Laltools.Common.Node_Sets.Empty_Set;
      Res          : Laltools.Common.Node_Vectors.Vector :=
        Laltools.Common.Node_Vectors.Empty_Vector;
   begin
      for U_Node of
        Libadalang.Analysis.P_All_Env_Elements (Name, Seq, Seq_From)
      loop
         --  For performance reason use a Set to detect duplicate and ignore
         --  them.
         if not No_Duplicate.Contains (U_Node) then
            No_Duplicate.Insert (U_Node);
            Res.Append (U_Node);
         end if;
      end loop;
      return Res;
   exception
      when E : Libadalang.Common.Property_Error =>
         Log (Self.Trace, E, "in Find_All_Env_Elements");
         return Laltools.Common.Node_Vectors.Empty_Vector;
   end Find_All_Env_Elements;

   --------------------
   -- Get_Any_Symbol --
   --------------------

   procedure Get_Any_Symbol
     (Self        : Context;
      Pattern     : LSP.Search.Search_Pattern'Class;
      Only_Public : Boolean;
      Callback : not null access procedure
        (File : GNATCOLL.VFS.Virtual_File;
         Name : Libadalang.Analysis.Defining_Name;
         Stop : in out Boolean))
   is
      function Get_Defining_Name
        (File : GNATCOLL.VFS.Virtual_File;
         Loc  : Langkit_Support.Slocs.Source_Location)
         return Libadalang.Analysis.Defining_Name;
      --  Find a Defining_Name at the given location Loc in a unit of File

      -----------------------
      -- Get_Defining_Name --
      -----------------------

      function Get_Defining_Name
        (File : GNATCOLL.VFS.Virtual_File;
         Loc  : Langkit_Support.Slocs.Source_Location)
         return Libadalang.Analysis.Defining_Name
      is
         Unit : constant Libadalang.Analysis.Analysis_Unit :=
                  Self.Get_AU (File);
         Name : constant Libadalang.Analysis.Name :=
           Laltools.Common.Get_Node_As_Name (Unit.Root.Lookup (Loc));
      begin
         return Laltools.Common.Get_Name_As_Defining (Name);
      end Get_Defining_Name;

   begin
      Self.Source_Files.Get_Any_Symbol
        (Pattern, Only_Public, Get_Defining_Name'Access, Callback);
   end Get_Any_Symbol;

   -----------------
   -- Get_Charset --
   -----------------

   function Get_Charset (Self : Context'Class) return String is
   begin
      return Ada.Strings.Unbounded.To_String (Self.Charset);
   end Get_Charset;

   ----------------
   -- Initialize --
   ----------------

   procedure Initialize
     (Self                : in out Context;
      File_Reader         : File_Reader_Interface'Class;
      Follow_Symlinks     : Boolean;
      As_Fallback_Context : Boolean := False) is
   begin
      Self.Follow_Symlinks := Follow_Symlinks;
      Self.Charset := Ada.Strings.Unbounded.To_Unbounded_String
        ("iso-8859-1");
      Self.Reader_Reference := Create_File_Reader_Reference (File_Reader);
      Self.LAL_Context := Libadalang.Analysis.Create_Context
        (Unit_Provider => Self.Unit_Provider,
         File_Reader   => Self.Reader_Reference,
         With_Trivia   => True,
         Charset       => Self.Get_Charset,
         Tab_Stop      => 1);
      --  Tab stop is set 1 to disable "visible character guessing" by LAL.
      Self.Is_Fallback_Context := As_Fallback_Context;
   end Initialize;

   ------------------------
   -- Is_Part_Of_Project --
   ------------------------

   function Is_Part_Of_Project
     (Self : Context;
      File : Virtual_File) return Boolean is
   begin
      return Self.Is_Fallback_Context
        or else Self.Source_Files.Contains (File);
   end Is_Part_Of_Project;

   ------------------
   -- Load_Project --
   ------------------

   procedure Load_Project
     (Self     : in out Context;
      Tree     : not null GNATCOLL.Projects.Project_Tree_Access;
      Root     : Project_Type;
      Charset  : String)
   is
      procedure Update_Source_Files;
      --  Update the value of Self.Source_Files
      procedure Pretty_Printer_Setup;
      --  Setup PP_Options object

      -------------------------
      -- Update_Source_Files --
      -------------------------

      procedure Update_Source_Files is
         All_Sources : File_Array_Access :=
           Root.Source_Files (Recursive => True);
         All_Ada_Sources : File_Array (1 .. All_Sources'Length);
         Free_Index      : Natural := All_Ada_Sources'First;
      begin
         --  Iterate through all sources, returning only those that have Ada
         --  as language.
         for J in All_Sources'Range loop
            if Is_Ada_File (Self.Tree, All_Sources (J)) then
               All_Ada_Sources (Free_Index) := All_Sources (J);
               Free_Index := Free_Index + 1;
            end if;
         end loop;

         Unchecked_Free (All_Sources);
         Self.Source_Files.Clear;

         for Index in 1 .. Free_Index - 1 loop
            Self.Source_Files.Include (All_Ada_Sources (Index));
         end loop;

         Self.Source_Dirs.Clear;
         for Dir of Source_Dirs
           (Project                  => Root,
            Recursive                => True,
            Include_Externally_Built => False)
         loop
            Self.Source_Dirs.Include (Dir);
         end loop;
      end Update_Source_Files;

      --------------------------
      -- Pretty_Printer_Setup --
      --------------------------

      procedure Pretty_Printer_Setup
      is
         use type GNAT.Strings.String_Access;
         Options   : GNAT.Strings.String_List_Access;
         Validated : GNAT.Strings.String_List_Access;
         Last      : Integer;
         Default   : Boolean;
      begin
         Root.Switches
           (In_Pkg           => "Pretty_Printer",
            File             => GNATCOLL.VFS.No_File,
            Language         => "ada",
            Value            => Options,
            Is_Default_Value => Default);

         --  Initialize an gnatpp command line object
         Last := Options'First - 1;
         for Item of Options.all loop
            if Item /= null
              and then Item.all /= ""
            then
               Last := Last + 1;
            end if;
         end loop;

         Validated := new GNAT.Strings.String_List (Options'First .. Last);
         Last      := Options'First - 1;
         for Item of Options.all loop
            if Item /= null
              and then Item.all /= ""
            then
               Last := Last + 1;
               Validated (Last) := new String'(Item.all);
            end if;
         end loop;

         Utils.Command_Lines.Parse
           (Validated,
            Self.PP_Options,
            Phase              => Utils.Command_Lines.Cmd_Line_1,
            Callback           => null,
            Collect_File_Names => False,
            Ignore_Errors      => True);

         GNAT.Strings.Free (Options);
         GNAT.Strings.Free (Validated);

         --  Set UTF-8 encoding
         Utils.Command_Lines.Common.Set_WCEM (Self.PP_Options, "8");
      end Pretty_Printer_Setup;

   begin
      Self.Id := VSS.Strings.Conversions.To_Virtual_String (Root.Name);
      Self.Tree := Tree;
      Self.Charset := Ada.Strings.Unbounded.To_Unbounded_String (Charset);

      Self.Unit_Provider :=
        Libadalang.Project_Provider.Create_Project_Unit_Provider
          (Tree             => Tree,
           Project          => Root,
           Env              => Get_Environment (Root),
           Is_Project_Owner => False);

      Self.Reload;
      Update_Source_Files;
      Pretty_Printer_Setup;
   end Load_Project;

   ------------
   -- Reload --
   ------------

   procedure Reload (Self : in out Context) is
   begin
      Self.LAL_Context := Libadalang.Analysis.Create_Context
        (Unit_Provider => Self.Unit_Provider,
         File_Reader   => Self.Reader_Reference,
         With_Trivia   => True,
         Charset       => Self.Get_Charset,
         Tab_Stop      => 1);
      --  Tab stop is set 1 to disable "visible character guessing" by LAL.
   end Reload;

   ------------
   -- Format --
   ------------

   procedure Format
     (Self     : in out Context;
      Document : LSP.Ada_Documents.Document_Access;
      Span     : LSP.Messages.Span;
      Options  : LSP.Messages.FormattingOptions;
      Edit     : out LSP.Messages.TextEdit_Vector;
      Success  : out Boolean;
      Messages : out VSS.String_Vectors.Virtual_String_Vector)
   is
   begin
      Pp.Command_Lines.Pp_Nat_Switches.Set_Arg
        (Self.PP_Options,
         Pp.Command_Lines.Indentation,
         Natural (Options.tabSize));

      Pp.Command_Lines.Pp_Flag_Switches.Set_Arg
        (Self.PP_Options,
         Pp.Command_Lines.No_Tab,
         Options.insertSpaces);

      Success := Document.Formatting
        (Context  => Self,
         Span     => Span,
         Cmd      => Self.PP_Options,
         Edit     => Edit,
         Messages => Messages);
   end Format;

   ----------
   -- Free --
   ----------

   procedure Free (Self : in out Context) is
   begin
      Self.Source_Files.Clear;
      Self.Source_Dirs.Clear;
      Self.Tree := null;

      --  Destroy GnatPP command line
      Utils.Command_Lines.Clear (Self.PP_Options);
   end Free;

   -----------------
   -- Get_Node_At --
   -----------------

   function Get_Node_At
     (Self         : Context;
      Document     : LSP.Ada_Documents.Document_Access;
      Position     : LSP.Messages.TextDocumentPositionParams'Class;
      Project_Only : Boolean := True;
      Previous     : Boolean := False)
      return Libadalang.Analysis.Ada_Node
   is
      use type Libadalang.Analysis.Ada_Node;
      use type LSP.Ada_Documents.Document_Access;
      use type Langkit_Support.Slocs.Line_Number;
      use type Langkit_Support.Slocs.Column_Number;

      Unit : Libadalang.Analysis.Analysis_Unit;

      URI      : constant LSP.Messages.DocumentUri :=
        Position.textDocument.uri;
      Name     : constant Ada.Strings.UTF_Encoding.UTF_8_String :=
        Self.URI_To_File (URI);
      File     : constant Virtual_File := Create_From_UTF8 (Name);
      Col_Incr : constant Langkit_Support.Slocs.Column_Number :=
        (if Previous then 0 else 1);
   begin
      --  We're about to get a node from an analysis unit. Either the document
      --  is open for it, in which case we read the document, or the
      --  document is not open for it. In this case, resolve this only
      --  if the file belongs to the project (unless if Project_Only is False):
      --  we don't want to pollute the LAL context with units that are not in
      --  the project.

      if Document /= null then
         return Document.Get_Node_At
           (Self, Position.position, Previous => Previous);
      elsif not Project_Only or else Self.Is_Part_Of_Project (File) then
         Unit := Self.Get_AU (File);

         if Unit.Root = Libadalang.Analysis.No_Ada_Node then
            return Libadalang.Analysis.No_Ada_Node;
         end if;
<<<<<<< HEAD

         return Unit.Root.Lookup
           ((Line   => Langkit_Support.Slocs.Line_Number
             (Position.position.line) + 1,
             Column => Langkit_Support.Slocs.Column_Number
               (Position.position.character) + Col_Incr));
=======

         return Unit.Root.Lookup
           ((Line   => Langkit_Support.Slocs.Line_Number
             (Position.position.line) + 1,
             Column => Langkit_Support.Slocs.Column_Number
               (Position.position.character) + Col_Incr));
         --  ??? Incorrect conversion of UTF16 offset to Column_Number

>>>>>>> da7dc9cc
      else
         return Libadalang.Analysis.No_Ada_Node;
      end if;
   end Get_Node_At;

   --------
   -- Id --
   --------

   function Id (Self : Context) return VSS.Strings.Virtual_String is
   begin
      return Self.Id;
   end Id;

   ----------------
   -- Index_File --
   ----------------

   procedure Index_File
     (Self    : in out Context;
      File    : GNATCOLL.VFS.Virtual_File;
      Reparse : Boolean := True;
      PLE     : Boolean := True)
   is
   begin
      --  Add a trace before the call to Get_AU, so we can see in the traces
      --  the memory being consumed by Get_AU + Indexing for this file.
      Trace
        (Indexing_Trace,
         "Indexing " & (if PLE then "(PLE) " else "") &
           File.Display_Full_Name);

      declare
         Unit : Libadalang.Analysis.Analysis_Unit;
      begin
         Unit := Self.Get_AU (File, Reparse => Reparse);

         if Unit = Libadalang.Analysis.No_Analysis_Unit then
            Trace (Indexing_Trace, "No AU found: not indexing");
            return;
         end if;

         Self.Source_Files.Index_File (File, Unit);

         if PLE then
            Libadalang.Analysis.Populate_Lexical_Env (Unit);
         end if;

         Trace
           (Indexing_Trace,
            "Done indexing." & Integer'Image (Unit.Diagnostics'Length) &
              " diagnostic(s) found.");
      end;
   end Index_File;

   ------------------
   -- Include_File --
   ------------------

   procedure Include_File
     (Self    : in out Context;
      File    : GNATCOLL.VFS.Virtual_File) is
   begin
      Self.Source_Files.Include (File);
   end Include_File;

   ------------------
   -- Exclude_File --
   ------------------

   procedure Exclude_File
     (Self    : in out Context;
      File    : GNATCOLL.VFS.Virtual_File) is
   begin
      Self.Source_Files.Exclude (File);
   end Exclude_File;

   --------------------
   -- Index_Document --
   --------------------

   procedure Index_Document
     (Self     : in out Context;
      Document : in out LSP.Ada_Documents.Document)
   is
      Filename : constant Ada.Strings.UTF_Encoding.UTF_8_String :=
        Self.URI_To_File (Document.URI);
   begin
      --  Reset cache of symbols to avoid access to stale references
      Document.Reset_Symbol_Cache;

      --  Index the file, calling Populate_Lexical_Env on it to speed up the
      --  response to user queries.
      Self.Index_File
        (File    => Create_From_UTF8 (Filename),
         Reparse => True,
         PLE     => True);
   end Index_Document;

   -------------
   -- Charset --
   -------------

   function Charset (Self : Context) return String is
   begin
      return Ada.Strings.Unbounded.To_String (Self.Charset);
   end Charset;

end LSP.Ada_Contexts;<|MERGE_RESOLUTION|>--- conflicted
+++ resolved
@@ -836,14 +836,6 @@
          if Unit.Root = Libadalang.Analysis.No_Ada_Node then
             return Libadalang.Analysis.No_Ada_Node;
          end if;
-<<<<<<< HEAD
-
-         return Unit.Root.Lookup
-           ((Line   => Langkit_Support.Slocs.Line_Number
-             (Position.position.line) + 1,
-             Column => Langkit_Support.Slocs.Column_Number
-               (Position.position.character) + Col_Incr));
-=======
 
          return Unit.Root.Lookup
            ((Line   => Langkit_Support.Slocs.Line_Number
@@ -852,7 +844,6 @@
                (Position.position.character) + Col_Incr));
          --  ??? Incorrect conversion of UTF16 offset to Column_Number
 
->>>>>>> da7dc9cc
       else
          return Libadalang.Analysis.No_Ada_Node;
       end if;
