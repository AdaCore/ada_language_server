--- conflicted
+++ resolved
@@ -18,15 +18,11 @@
 with GNATCOLL.Traces;
 with GNATCOLL.VFS;
 
-<<<<<<< HEAD
-with GPR2.Path_Name;
-with GPR2.Project.View;
+with GPR2.Environment;
 with GPR2.Options;
-=======
-with GPR2.Environment;
->>>>>>> 3b847a4f
 with GPR2.Containers;
 with GPR2.Context;
+with GPR2.Log;
 with GPR2.Path_Name;
 with GPR2.Project.Registry.Attribute;
 with GPR2.Project.Tree.View_Builder;
@@ -381,16 +377,10 @@
       --  Unload the project tree and the project environment
       Release_Contexts_And_Project_Info (Self);
 
-<<<<<<< HEAD
-      --  Now load the new project
-      Self.Project_Status.Load_Status := Status;
-
       declare
          Opts       : GPR2.Options.Object;
          Update_Log : GPR2.Log.Object;
          Success    : Boolean;
-=======
->>>>>>> 3b847a4f
       begin
          --  Do not print any gpr messages on the standard output
          GPR2.Project.Tree.Verbosity := GPR2.Project.Tree.Quiet;
@@ -409,49 +399,39 @@
          end if;
 
          if not Success then
-            Self.Project_Status.Load_Status := Invalid_Project_Configured;
+            LSP.Ada_Project_Loading.Set_Load_Status
+              (Self.Project_Status, LSP.Ada_Project_Loading.Invalid_Project);
          end if;
 
          Self.Project_Tree.Update_Sources (Update_Log);
          if Update_Log.Has_Error then
-            Self.Project_Status.Load_Status := Invalid_Project_Configured;
+            LSP.Ada_Project_Loading.Set_Load_Status
+              (Self.Project_Status, LSP.Ada_Project_Loading.Invalid_Project);
          end if;
 
          --  Retrieve the GPR2 error/warning messages right after loading the
          --  project.
 
-         --  Collect all messages coming from Load...
+         --  Merge all messages coming from Update_Sources with
+         --  all messages coming from Load...
          for C in Self.Project_Tree.Log_Messages.Iterate loop
-            Self.Project_Status.GPR2_Messages.Append (C.Element);
+            Update_Log.Append (C.Element);
          end loop;
 
-         --  ... and all messages coming from Update_Sources
-         for C in Update_Log.Iterate loop
-            Self.Project_Status.GPR2_Messages.Append (C.Element);
-         end loop;
+         --  Retrieve the GPR2 error/warning messages right after loading the
+         --  project.
+         LSP.Ada_Project_Loading.Set_GPR2_Messages
+           (Self.Project_Status, Update_Log);
 
       exception
          when E : others =>
             Self.Tracer.Trace_Exception (E);
-<<<<<<< HEAD
-            Self.Project_Status.Load_Status := Invalid_Project_Configured;
-      end;
-
-      Self.Project_Status.Project_File := Project_File;
-
-      --  Trace all messages collected above
-=======
             LSP.Ada_Project_Loading.Set_Load_Status
               (Self.Project_Status, LSP.Ada_Project_Loading.Invalid_Project);
       end;
 
-      --  Retrieve the GPR2 error/warning messages right after loading the
-      --  project.
-      LSP.Ada_Project_Loading.Set_GPR2_Messages
-        (Self.Project_Status, Self.Project_Tree.Log_Messages.all);
       LSP.Ada_Project_Loading.Set_Project_File
         (Self.Project_Status, Project_File);
->>>>>>> 3b847a4f
       Self.Tracer.Trace ("GPR2 Log Messages:");
       for Msg of Self.Project_Tree.Log_Messages.all loop
          declare
@@ -470,16 +450,10 @@
            (Self, LSP.Ada_Project_Loading.Invalid_Project);
 
       else
-<<<<<<< HEAD
-         --  No exception during Load, check if we have runtime
-         if not Self.Project_Tree.Has_Runtime_Project then
-            Self.Project_Status.Load_Status := No_Runtime_Found;
-=======
          --  No exception during Load_Autoconf, check if we have runtime
          if Self.Project_Tree.Has_Runtime_Project then
             LSP.Ada_Project_Loading.Set_Has_Runtime
               (Self.Project_Status, True);
->>>>>>> 3b847a4f
          end if;
 
          Update_Project_Predefined_Sources (Self);
@@ -697,7 +671,8 @@
          for C in Self.Project_Tree.Log_Messages.Iterate loop
             Self.Tracer.Trace (C.Element.Format);
          end loop;
-         Self.Project_Status.Load_Status := Invalid_Project_Configured;
+         LSP.Ada_Project_Loading.Set_Load_Status
+           (Self.Project_Status, LSP.Ada_Project_Loading.Invalid_Project);
       end if;
 
       Self.Project_Tree.Update_Sources;
@@ -705,7 +680,8 @@
    exception
       when E : others =>
          Self.Tracer.Trace_Exception (E, "Reload_Implicit_Project_Dirs");
-         Self.Project_Status.Load_Status := Invalid_Project_Configured;
+         LSP.Ada_Project_Loading.Set_Load_Status
+           (Self.Project_Status, LSP.Ada_Project_Loading.Invalid_Project);
    end Reload_Implicit_Project_Dirs;
 
    --------------------
