------------------------------------------------------------------------------
--                         Language Server Protocol                         --
--                                                                          --
--                     Copyright (C) 2018-2022, AdaCore                     --
--                                                                          --
-- This is free software;  you can redistribute it  and/or modify it  under --
-- terms of the  GNU General Public License as published  by the Free Soft- --
-- ware  Foundation;  either version 3,  or (at your option) any later ver- --
-- sion.  This software is distributed in the hope  that it will be useful, --
-- but WITHOUT ANY WARRANTY;  without even the implied warranty of MERCHAN- --
-- TABILITY or FITNESS FOR A PARTICULAR PURPOSE. See the GNU General Public --
-- License for  more details.  You should have  received  a copy of the GNU --
-- General  Public  License  distributed  with  this  software;   see  file --
-- COPYING3.  If not, go to http://www.gnu.org/licenses for a complete copy --
-- of the license.                                                          --
------------------------------------------------------------------------------

with GNATCOLL.Utils;

with VSS.Strings.Character_Iterators;
with VSS.Strings.Conversions;

with LSP.Lal_Utils;

package body LSP.Ada_Completions.Aggregates is

   procedure Get_Aggregate_Completion
     (Node                     : Libadalang.Analysis.Aggregate;
      Named_Notation_Threshold : Natural;
      Result                   : out LSP.Messages.CompletionItem_Vector);

   ------------------------------
   -- Get_Aggregate_Completion --
   ------------------------------

   procedure Get_Aggregate_Completion
     (Node                     : Libadalang.Analysis.Aggregate;
      Named_Notation_Threshold : Natural;
      Result                   : out LSP.Messages.CompletionItem_Vector)
   is
      use Libadalang.Analysis;
      use Libadalang.Common;
      use LSP.Messages;

      Expr_Type : constant Base_Type_Decl := Node.P_Expression_Type;
<<<<<<< HEAD
      Aggr_Type : constant Base_Type_Decl :=
        (if Expr_Type.Is_Null then No_Base_Type_Decl else Expr_Type);

=======
      Aggr_Type          : constant Base_Type_Decl :=
        (if not Expr_Type.Is_Null then
            Expr_Type.P_Canonical_Type
         else
            No_Base_Type_Decl);
>>>>>>> da7dc9cc
      Use_Named_Notation : Boolean := False;

      function Get_Snippet_For_Component
        (Param              : Base_Formal_Param_Decl;
         Idx                : Natural;
         Use_Named_Notation : Boolean) return VSS.Strings.Virtual_String;
      --  Return a snippet for the given component

      function Get_Snippet_For_Discriminant
        (Disc               : Discriminant_Values;
         Idx                : Natural;
         Use_Named_Notation : Boolean) return VSS.Strings.Virtual_String;
      --  Return a snippet for the given discriminant

      function Get_Label_For_Shape
        (Discriminants : Discriminant_Values_Array)
         return VSS.Strings.Virtual_String;
      --  Return a suitable label for the given shape (i.e: a shape corresponds
      --  to one of the various forms that a discriminated variant record can
      --  take).

      -------------------------------
      -- Get_Snippet_For_Component --
      -------------------------------

      function Get_Snippet_For_Component
        (Param              : Base_Formal_Param_Decl;
         Idx                : Natural;
         Use_Named_Notation : Boolean) return VSS.Strings.Virtual_String
      is
         Snippet    : VSS.Strings.Virtual_String;
         Param_Ids  : constant Defining_Name_List :=
           (case Param.Kind is
               when Ada_Component_Decl_Range =>
                 As_Component_Decl (Param).F_Ids,
               when Ada_Discriminant_Spec    =>
                 As_Discriminant_Spec (Param).F_Ids,
               when others                   => No_Defining_Name_List);
         Param_Type : constant Type_Expr :=
           (case Param.Kind is
               when Ada_Component_Decl_Range =>
                 As_Component_Decl (Param).F_Component_Def.F_Type_Expr,
               when Ada_Discriminant_Spec    =>
                 As_Discriminant_Spec (Param).F_Type_Expr,
               when others                   => No_Type_Expr);

      begin
         for Id of Param_Ids loop
            if Use_Named_Notation then
               Snippet.Append (VSS.Strings.To_Virtual_String (Id.Text));
               Snippet.Append (" => ");
               Snippet.Append ("${");
               Snippet.Append
                 (VSS.Strings.Conversions.To_Virtual_String
                    (GNATCOLL.Utils.Image (Idx, Min_Width => 1)));
               Snippet.Append (":");
               Snippet.Append
                 (VSS.Strings.To_Virtual_String (Param_Type.Text));
               Snippet.Append ("}, ");
            else
               Snippet.Append ("${");
               Snippet.Append
                 (VSS.Strings.Conversions.To_Virtual_String
                    (GNATCOLL.Utils.Image (Idx, Min_Width => 1)));
               Snippet.Append (":");
               Snippet.Append (VSS.Strings.To_Virtual_String (Id.Text));
               Snippet.Append (" : ");
               Snippet.Append
                 (VSS.Strings.To_Virtual_String (Param_Type.Text));
               Snippet.Append ("}, ");
            end if;
         end loop;

         return Snippet;
      end Get_Snippet_For_Component;

      ----------------------------------
      -- Get_Snippet_For_Discriminant --
      ----------------------------------

      function Get_Snippet_For_Discriminant
        (Disc               : Discriminant_Values;
         Idx                : Natural;
         Use_Named_Notation : Boolean) return VSS.Strings.Virtual_String
      is
         Snippet    : VSS.Strings.Virtual_String;
         Values     : constant Alternatives_List'Class :=
           Libadalang.Analysis.Values (Disc);
         Value_Node : Ada_Node;

      begin
         if Use_Named_Notation then
            if Values.Children_Count = 1 then
               Value_Node := Values.Child (Values.First_Child_Index);

               Snippet.Append
                 (VSS.Strings.To_Virtual_String (Discriminant (Disc).Text));
               Snippet.Append (" => ");

               if Value_Node.Kind in Ada_Others_Designator_Range then
                  Snippet.Append  ("${");
                  Snippet.Append
                    (VSS.Strings.Conversions.To_Virtual_String
                       (GNATCOLL.Utils.Image (Idx, Min_Width => 1)));
                  Snippet.Append (":");
                  Snippet.Append
                    (VSS.Strings.To_Virtual_String (Values.Text));
                  Snippet.Append ("}, ");

               else
                  Snippet.Append
                    (VSS.Strings.To_Virtual_String (Values.Text));
                  Snippet.Append (", ");
               end if;

            else
               Snippet.Append
                 (VSS.Strings.To_Virtual_String (Discriminant (Disc).Text));
               Snippet.Append (" => ");
               Snippet.Append ("${");
               Snippet.Append
                 (VSS.Strings.Conversions.To_Virtual_String
                    (GNATCOLL.Utils.Image (Idx, Min_Width => 1)));
               Snippet.Append (":");
               Snippet.Append (VSS.Strings.To_Virtual_String (Values.Text));
               Snippet.Append ("}, ");
            end if;

         else
            if Values.Children_Count = 1 then
               Value_Node := Values.Child (Values.First_Child_Index);

               if Value_Node.Kind in Ada_Others_Designator_Range then
                  Snippet.Append ("${");
                  Snippet.Append
                    (VSS.Strings.Conversions.To_Virtual_String
                       (GNATCOLL.Utils.Image (Idx, Min_Width => 1)));
                  Snippet.Append (":");
                  Snippet.Append
                    (VSS.Strings.To_Virtual_String (Values.Text));
                  Snippet.Append ("}, ");

               else
                  Snippet.Append
                    (VSS.Strings.To_Virtual_String (Values.Text));
                  Snippet.Append (", ");
               end if;

            else
               Snippet.Append ("${");
               Snippet.Append
                 (VSS.Strings.Conversions.To_Virtual_String
                    (GNATCOLL.Utils.Image (Idx, Min_Width => 1)));
               Snippet.Append (":");
               Snippet.Append (VSS.Strings.To_Virtual_String (Values.Text));
               Snippet.Append ("}, ");
            end if;
         end if;

         return Snippet;
      end Get_Snippet_For_Discriminant;

      -------------------------
      -- Get_Label_For_Shape --
      -------------------------

      function Get_Label_For_Shape
        (Discriminants : Discriminant_Values_Array)
         return VSS.Strings.Virtual_String
      is
         Result : VSS.Strings.Virtual_String;
         Length : constant Integer := Discriminants'Length;

      begin
         if Length = 0 then
            return
              LSP.Lal_Utils.To_Virtual_String
                ("Aggregate for " & Aggr_Type.F_Name.Text);
         end if;

         Result := "Aggregate when ";

         for Idx in Discriminants'Range loop
            declare
               Disc_Values : constant Discriminant_Values :=
                 Discriminants (Idx);
            begin
               Result.Append
                 (LSP.Lal_Utils.To_Virtual_String
                    (Discriminant (Disc_Values).Text));
               Result.Append (" => ");

               Result.Append
                 (LSP.Lal_Utils.To_Virtual_String (Values (Disc_Values).Text));

               if Idx < Discriminants'Length then
                  Result.Append (", ");
               end if;
            end;
         end loop;

         return Result;
      end Get_Label_For_Shape;

   begin
      --  If the aggregate node has no type (e.g: representation clauses),
      --  return immediately.
      if Expr_Type.Is_Null then
         return;
      end if;

      if Aggr_Type.Kind in Ada_Type_Decl_Range then
         declare
            Shapes        : constant Libadalang.Analysis.Shape_Array :=
              Aggr_Type.P_Shapes
                (Include_Discriminants => False,
                 Origin                => Node);
            Item          : CompletionItem;
            Idx           : Positive := 1;
            Nb_Components : Natural := 0;
            Insert_Text   : VSS.Strings.Virtual_String;
            Base_Type     : constant Base_Type_Decl := Aggr_Type.P_Base_Type
              (Origin => Node);

         begin
            for Shape of Shapes loop
               declare
                  Discriminants : constant Discriminant_Values_Array :=
                    Discriminants_Values (Shape);
                  Components    : constant Base_Formal_Param_Decl_Array :=
                    Libadalang.Analysis.Components (Shape);
               begin
                  Item.label := Get_Label_For_Shape (Discriminants);
                  Item.kind :=
                    (True, LSP.Messages.Snippet);
                  Item.detail :=
                    (True,
                     LSP.Lal_Utils.Compute_Completion_Detail
                       (Aggr_Type.As_Basic_Decl));
                  Item.insertTextFormat :=
                    Optional_InsertTextFormat'
                      (Is_Set => True,
                       Value  => Snippet);
                  Insert_Text.Clear;

                  --  Compute number of components to know if named notation
                  --  should be used.

                  for Comp of Components loop
                     Nb_Components := Nb_Components
                       + As_Component_Decl (Comp).F_Ids.Children_Count;
                  end loop;

                  Nb_Components := Nb_Components + Discriminants'Length;

                  --  Use the named notation if we need to specify only one
                  --  component (otherwise it won't compile) or if the number
                  --  of components is greater or equal than the theshold.
                  Use_Named_Notation := Named_Notation_Threshold > 0
                    and then
                      (Nb_Components = 1
                          or else Nb_Components >= Named_Notation_Threshold);

                  --  If we are dealing with a derived type that does not have
                  --  access to its parent full view, we should use the
                  --  extension aggregate notation (see RM 4.3.2 for more
                  --  info).
                  if not Base_Type.Is_Null and then Base_Type.P_Is_Private then
                     Insert_Text :=
                       VSS.Strings.To_Virtual_String
                         (Base_Type.F_Name.Text & " with ");

                     declare
                        Base_Discs : constant Base_Formal_Param_Decl_Array :=
                          Base_Type.P_Discriminants_List;
                     begin
                        --  Take into account the base type discriminants to
                        --  know if we should use the named notation or not.

                        Nb_Components := Nb_Components + Base_Discs'Length;

                        Use_Named_Notation := Named_Notation_Threshold > 0
                          and then
                            (Nb_Components = 1
                                    or else Nb_Components
                                    >= Named_Notation_Threshold);

                        for Disc of Base_Discs loop
                           Insert_Text.Append
                             (Get_Snippet_For_Component
                                (Param              => Disc,
                                 Idx                => Idx,
                                 Use_Named_Notation => Use_Named_Notation));

                           Idx := Idx + 1;
                        end loop;
                     end;
                  end if;

                  --  Compute the snippets for the record discriminants, if any
                  for Disc of Discriminants loop
                     Insert_Text.Append
                       (Get_Snippet_For_Discriminant
                          (Disc               => Disc,
                           Idx                => Idx,
                           Use_Named_Notation => Use_Named_Notation));
                     Idx := Idx + 1;
                  end loop;

                  --  Compute the snippets for the record components
                  for Comp of Components loop
                     Insert_Text.Append
                       (Get_Snippet_For_Component
                          (Param              => Comp,
                           Idx                => Idx,
                           Use_Named_Notation => Use_Named_Notation));

                     Idx := Idx + 1;
                  end loop;

                  if Idx > 1 then
                     declare
                        Last     :
                          VSS.Strings.Character_Iterators.Character_Iterator
                            := Insert_Text.At_Last_Character;
                        Success  : Boolean with Unreferenced;

                     begin
                        --  Remove the "}, " substring that has been
                        --  appended in the last loop iteration.

                        Success := Last.Backward;
                        Success := Last.Backward;

                        Insert_Text :=
                          Insert_Text.Slice
                            (Insert_Text.At_First_Character, Last);

                        --  Insert '$0' (i.e: the final tab stop) at the
                        --  end.
                        Insert_Text.Append (")$0");

                        Item.insertText := (True, Insert_Text);
                        Result.Append (Item);
                     end;
                  end if;
               end;
            end loop;
         end;
      end if;
   end Get_Aggregate_Completion;

   ------------------------
   -- Propose_Completion --
   ------------------------

   overriding procedure Propose_Completion
     (Self   :     Aggregate_Completion_Provider;
      Sloc   :     Langkit_Support.Slocs.Source_Location;
      Token  :     Libadalang.Common.Token_Reference;
      Node   :     Libadalang.Analysis.Ada_Node;
      Filter : in out LSP.Ada_Completions.Filters.Filter;
      Names  : in out Ada_Completions.Completion_Maps.Map;
      Result : in out LSP.Messages.CompletionList)
   is
      pragma Unreferenced (Filter);
      pragma Unreferenced (Names);
   begin
      if Node.Kind in Libadalang.Common.Ada_Aggregate_Range then
         Get_Aggregate_Completion
           (Node                     => Node.As_Aggregate,
            Named_Notation_Threshold => Self.Named_Notation_Threshold,
            Result                   => Result.items);
      end if;
   end Propose_Completion;

end LSP.Ada_Completions.Aggregates;<|MERGE_RESOLUTION|>--- conflicted
+++ resolved
@@ -43,17 +43,8 @@
       use LSP.Messages;
 
       Expr_Type : constant Base_Type_Decl := Node.P_Expression_Type;
-<<<<<<< HEAD
       Aggr_Type : constant Base_Type_Decl :=
         (if Expr_Type.Is_Null then No_Base_Type_Decl else Expr_Type);
-
-=======
-      Aggr_Type          : constant Base_Type_Decl :=
-        (if not Expr_Type.Is_Null then
-            Expr_Type.P_Canonical_Type
-         else
-            No_Base_Type_Decl);
->>>>>>> da7dc9cc
       Use_Named_Notation : Boolean := False;
 
       function Get_Snippet_For_Component
