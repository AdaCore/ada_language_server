--- conflicted
+++ resolved
@@ -89,10 +89,7 @@
 with Libadalang.Doc_Utils;
 with Libadalang.Helpers;
 
-<<<<<<< HEAD
 with GNATdoc.Comments.Extractor;
-=======
->>>>>>> fb2ffdba
 with GNATdoc.Comments.Helpers;
 
 with URIs;
@@ -2796,7 +2793,6 @@
       --  Append the comments associated with the basic declaration
       --  if any.
 
-<<<<<<< HEAD
       if Decl.Kind = Ada_Subp_Decl then
          --  Use GNATdoc to extract documentation.
 
@@ -2815,11 +2811,6 @@
       else
          --  Fallback to Libadalang's implementaton for other kind of
          --  entities.
-=======
-      if Comments_Text.Is_Empty then
-         --  Last chance to obtain documentation. It is not needed when
-         --  GNATdoc is used.
->>>>>>> fb2ffdba
 
          Comments_Text :=
            VSS.Strings.To_Virtual_String
