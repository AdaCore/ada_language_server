--- conflicted
+++ resolved
@@ -3954,15 +3954,10 @@
       -- Process_Context --
       ---------------------
 
-<<<<<<< HEAD
-      procedure Process_Context (C : Context_Access) is
-=======
       procedure Process_Context
         (C               : Context_Access;
          Definition_Node : out Defining_Name)
       is
-         use GNATCOLL.Projects;
->>>>>>> 28600fd9
          use Laltools.Refactor.Safe_Rename;
 
          Node       : constant Ada_Node := C.Get_Node_At (Document, Position);
