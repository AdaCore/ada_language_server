--- conflicted
+++ resolved
@@ -27,11 +27,6 @@
 with Ada.Unchecked_Deallocation;
 
 with GNAT.OS_Lib; use GNAT.OS_Lib;
-<<<<<<< HEAD
-with GNATCOLL.JSON;
-=======
-with GNAT.Strings;
->>>>>>> 215548f8
 with GNATCOLL.Utils;             use GNATCOLL.Utils;
 
 with GPR2.Containers;
