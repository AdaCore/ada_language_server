--- conflicted
+++ resolved
@@ -136,15 +136,11 @@
    --  Save method in/out in a log file
 
    function Resolve_Name
-     (Self      : in out Message_Handler;
-      Id        : LSP.Structures.Integer_Or_Virtual_String;
-      Context   : LSP.Ada_Contexts.Context;
-      Name_Node : Libadalang.Analysis.Name;
-<<<<<<< HEAD
-      Imprecise : out Libadalang.Common.Ref_Result_Kind)
-=======
-      Imprecise : out Boolean)
->>>>>>> 087a0ed4
+     (Self        : in out Message_Handler;
+      Id          : LSP.Structures.Integer_Or_Virtual_String;
+      Context     : LSP.Ada_Contexts.Context;
+      Name_Node   : Libadalang.Analysis.Name;
+      Result_Kind : out Libadalang.Common.Ref_Result_Kind)
       return Libadalang.Analysis.Defining_Name;
    --  Toplayer Resolve_Name based on Laltools.Common.Resolve_Name.
    --  This function is handling Imprecise and Error results during Nameres by
@@ -357,13 +353,9 @@
       Name_Node : Libadalang.Analysis.Name)
       return Libadalang.Analysis.Defining_Name
    is
-      Trace     : constant GNATCOLL.Traces.Trace_Handle :=
+      Trace       : constant GNATCOLL.Traces.Trace_Handle :=
         LSP.GNATCOLL_Tracers.Handle (Self.Tracer.all);
-<<<<<<< HEAD
-=======
-
->>>>>>> 087a0ed4
-      Ref_Kind  : Libadalang.Common.Ref_Result_Kind;
+      Result_Kind : Libadalang.Common.Ref_Result_Kind;
    begin
       if Name_Node.Is_Null then
          return Libadalang.Analysis.No_Defining_Name;
@@ -372,7 +364,7 @@
       return Laltools.Common.Resolve_Name
         (Name_Node,
          Trace,
-         Ref_Kind => Ref_Kind);
+         Ref_Kind => Result_Kind);
    end Imprecise_Resolve_Name;
 
    ---------------------------------
@@ -2588,46 +2580,30 @@
             end loop;
          end Update_Response;
 
-         Definition : Libadalang.Analysis.Defining_Name;
-<<<<<<< HEAD
-=======
-         Imprecise  : Boolean := False;
-         Ignore     : Libadalang.Common.Ref_Result_Kind;
->>>>>>> 087a0ed4
-         Decl       : Libadalang.Analysis.Basic_Decl;
-
-         Imprecise_Ignore : Libadalang.Common.Ref_Result_Kind :=
+         Definition  : Libadalang.Analysis.Defining_Name;
+         Decl        : Libadalang.Analysis.Basic_Decl;
+         Result_Kind : Libadalang.Common.Ref_Result_Kind :=
            Libadalang.Common.No_Ref;
-
       begin
          if Name_Node.Is_Null then
             return;
          end if;
 
          Definition := Resolve_Name
-           (Self      => Self,
-            Id        => Id,
-            Context   => C.all,
-            Name_Node => Name_Node,
-<<<<<<< HEAD
-            Imprecise => Imprecise_Ignore);
-=======
-            Imprecise => Imprecise);
->>>>>>> 087a0ed4
+           (Self       => Self,
+            Id         => Id,
+            Context    => C.all,
+            Name_Node  => Name_Node,
+            Result_Kind => Result_Kind);
 
          --  If we didn't find a definition, give up for this context
-         if Definition.Is_Null then
+         if Result_Kind in Error or else Definition.Is_Null then
             return;
          end if;
 
          --  First list the bodies of this definition
          Update_Response
-<<<<<<< HEAD
-           (Laltools.Common.List_Bodies_Of
-              (Definition, Trace, Imprecise_Ignore),
-=======
-           (Laltools.Common.List_Bodies_Of (Definition, Trace, Ignore),
->>>>>>> 087a0ed4
+           (Laltools.Common.List_Bodies_Of (Definition, Trace, Result_Kind),
             LSP.Constants.Empty);
 
          --  Then list the bodies of the parent implementations
@@ -2640,27 +2616,18 @@
              (Display_Method_Policy = Usage_And_Abstract_Only
                      and then Decl.Kind in Ada_Abstract_Subp_Decl_Range)
          then
-            for Subp of C.Find_All_Base_Declarations (Decl, Imprecise_Ignore)
-            loop
+            for Subp of C.Find_All_Base_Declarations (Decl, Result_Kind) loop
                Update_Response
                  (Laltools.Common.List_Bodies_Of
-<<<<<<< HEAD
-                    (Subp.P_Defining_Name, Trace, Imprecise_Ignore),
-=======
-                    (Subp.P_Defining_Name, Trace, Ignore),
->>>>>>> 087a0ed4
+                    (Subp.P_Defining_Name, Trace, Result_Kind),
                   Is_Parent);
             end loop;
 
             --  And finally the bodies of child implementations
-            for Subp of C.Find_All_Overrides (Decl, Imprecise_Ignore) loop
+            for Subp of C.Find_All_Overrides (Decl, Result_Kind) loop
                Update_Response
                  (Laltools.Common.List_Bodies_Of
-<<<<<<< HEAD
-                    (Subp.P_Defining_Name, Trace, Imprecise_Ignore),
-=======
-                    (Subp.P_Defining_Name, Trace, Ignore),
->>>>>>> 087a0ed4
+                    (Subp.P_Defining_Name, Trace, Result_Kind),
                   Is_Child);
             end loop;
          end if;
@@ -3181,28 +3148,27 @@
 
       Defining_Name : Libadalang.Analysis.Defining_Name;
 
-<<<<<<< HEAD
-      Imprecise : Libadalang.Common.Ref_Result_Kind :=
+      Result_Kind : Libadalang.Common.Ref_Result_Kind :=
         Libadalang.Common.No_Ref;
 
       use type Libadalang.Common.Ref_Result_Kind;
-
-=======
-      Imprecise : Boolean := False;
->>>>>>> 087a0ed4
    begin
       if not Name_Node.Is_Null then
          Defining_Name := Resolve_Name
-           (Self      => Self,
-            Id        => Id,
-            Context   => Context.all,
-            Name_Node => Name_Node,
-            Imprecise => Imprecise);
+           (Self        => Self,
+            Id          => Id,
+            Context     => Context.all,
+            Name_Node   => Name_Node,
+            Result_Kind => Result_Kind);
+      end if;
+
+      if Result_Kind in Libadalang.Common.Error then
+         return;
       end if;
 
       if not Name_Node.Is_Null
         and then not Defining_Name.Is_Null
-        and then Imprecise in Libadalang.Common.Precise
+        and then Result_Kind in Libadalang.Common.Precise
       then
          --  Success only if the node is a name and can be resolved precisely
          Response :=
@@ -3799,12 +3765,9 @@
       Value : LSP.Structures.TypeDefinitionParams)
    is
 
-      Response   : LSP.Structures.Definition_Result (LSP.Structures.Variant_1);
-      Vector     : LSP.Structures.Location_Vector renames Response.Variant_1;
-      Filter     : LSP.Locations.File_Span_Sets.Set;
-
-      Imprecise_Ignore : Libadalang.Common.Ref_Result_Kind :=
-        Libadalang.Common.No_Ref;
+      Response : LSP.Structures.Definition_Result (LSP.Structures.Variant_1);
+      Vector   : LSP.Structures.Location_Vector renames Response.Variant_1;
+      Filter   : LSP.Locations.File_Span_Sets.Set;
 
       procedure Resolve_In_Context (C : LSP.Ada_Context_Sets.Context_Access);
       --  Utility function to gather results on one context
@@ -3814,7 +3777,7 @@
       ------------------------
 
       procedure Resolve_In_Context (C : LSP.Ada_Context_Sets.Context_Access) is
-         Name_Node  : constant Libadalang.Analysis.Name :=
+         Name_Node   : constant Libadalang.Analysis.Name :=
            Laltools.Common.Get_Node_As_Name (Self.Get_Node_At (C.all, Value));
 
          Definition : Libadalang.Analysis.Defining_Name;
@@ -3828,24 +3791,25 @@
             --  Special case if Name_Node is defining, for instance on the X in
             --      X : My_Type;
             declare
-               Def_Name : constant Libadalang.Analysis.Defining_Name :=
+               Def_Name    : constant Libadalang.Analysis.Defining_Name :=
                  Name_Node.P_Enclosing_Defining_Name;
-
-               Type_Expr : constant Libadalang.Analysis.Type_Expr :=
+               Type_Expr   : constant Libadalang.Analysis.Type_Expr :=
                  Def_Name.P_Basic_Decl.P_Type_Expression;
+               Result_Kind : Libadalang.Common.Ref_Result_Kind :=
+                 Libadalang.Common.No_Ref;
             begin
                if not Type_Expr.Is_Null then
                   Definition :=
                     Resolve_Name
-                      (Self      => Self,
-                       Id        => Id,
-                       Context   => C.all,
-                       Name_Node => Type_Expr.P_Type_Name,
-<<<<<<< HEAD
-                       Imprecise => Imprecise_Ignore);
-=======
-                       Imprecise => Imprecise);
->>>>>>> 087a0ed4
+                      (Self        => Self,
+                       Id          => Id,
+                       Context     => C.all,
+                       Name_Node   => Type_Expr.P_Type_Name,
+                       Result_Kind => Result_Kind);
+
+                  if Result_Kind in Libadalang.Common.Error then
+                     return;
+                  end if;
                end if;
             end;
          else
@@ -3945,22 +3909,14 @@
    ------------------
 
    function Resolve_Name
-     (Self      : in out Message_Handler;
-      Id        : LSP.Structures.Integer_Or_Virtual_String;
-      Context   : LSP.Ada_Contexts.Context;
-      Name_Node : Libadalang.Analysis.Name;
-<<<<<<< HEAD
-      Imprecise : out Libadalang.Common.Ref_Result_Kind)
+     (Self        : in out Message_Handler;
+      Id          : LSP.Structures.Integer_Or_Virtual_String;
+      Context     : LSP.Ada_Contexts.Context;
+      Name_Node   : Libadalang.Analysis.Name;
+      Result_Kind : out Libadalang.Common.Ref_Result_Kind)
       return Libadalang.Analysis.Defining_Name
    is
       Definition  : Libadalang.Analysis.Defining_Name;
-=======
-      Imprecise : out Boolean)
-      return Libadalang.Analysis.Defining_Name
-   is
-      Definition  : Libadalang.Analysis.Defining_Name;
-      Result_Kind : Libadalang.Common.Ref_Result_Kind;
->>>>>>> 087a0ed4
       Trace       : constant GNATCOLL.Traces.Trace_Handle :=
         LSP.GNATCOLL_Tracers.Handle (Self.Tracer.all);
       Id_Image    : constant String :=
@@ -3968,11 +3924,7 @@
          then Id.Integer'Image
          else VSS.Strings.Conversions.To_UTF_8_String (Id.Virtual_String));
    begin
-<<<<<<< HEAD
-      Imprecise := Libadalang.Common.No_Ref;
-=======
-      Imprecise := False;
->>>>>>> 087a0ed4
+      Result_Kind := Libadalang.Common.No_Ref;
 
       if Name_Node.Is_Null then
          --  Internal tracing of resolve on null node
@@ -3982,15 +3934,9 @@
 
       --  Find the definition
       Definition := Laltools.Common.Resolve_Name
-<<<<<<< HEAD
-        (Name_Node, Trace, Imprecise);
-
-      if Imprecise in Libadalang.Common.Error then
-=======
         (Name_Node, Trace, Result_Kind);
 
       if Result_Kind in Libadalang.Common.Error then
->>>>>>> 087a0ed4
          declare
             Err_Msg     : constant String :=
               "Failed to resolve " & Name_Node.Image;
@@ -4030,21 +3976,10 @@
             Diag_Params.diagnostics.Append (Diagnostic);
             Self.Sender.On_PublishDiagnostics_Notification (Diag_Params);
 
-            --  Inform the client that the request failed
-            Self.Sender.On_Error_Response
-              (Id,
-               (code    => LSP.Enumerations.InternalError,
-                message => VSS.Strings.Conversions.To_Virtual_String
-                  (Err_Msg)));
-
             return Libadalang.Analysis.No_Defining_Name;
          end;
 
-<<<<<<< HEAD
-      elsif Imprecise in Libadalang.Common.Imprecise then
-=======
       elsif Result_Kind in Libadalang.Common.Imprecise then
->>>>>>> 087a0ed4
          --  Internal tracing of imprecise resolving
          Self.Tracer.Trace
            ("Imprecise result when resolving "
@@ -4053,10 +3988,6 @@
             & VSS.Strings.Conversions.To_UTF_8_String (Context.Id)
             & " for request "
             & Id_Image);
-<<<<<<< HEAD
-=======
-         Imprecise := True;
->>>>>>> 087a0ed4
       end if;
 
       return Definition;
