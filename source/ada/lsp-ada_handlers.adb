--- conflicted
+++ resolved
@@ -4196,19 +4196,11 @@
       Position : constant LSP.Messages.TextDocumentPositionParams :=
         (textDocument => (uri => Item.uri),
          position     => Item.selectionRange.first);
-<<<<<<< HEAD
 
       procedure Add_Incoming_Call
         (Call : LSP.Messages.CallHierarchyIncomingCall);
       --  Add an incoming call in results, it prevents having duplicates
 
-=======
-
-      procedure Add_Incoming_Call
-        (Call : LSP.Messages.CallHierarchyIncomingCall);
-      --  Add an incoming call in results, it prevents having duplicates
-
->>>>>>> 3473017f
       -----------------------
       -- Add_Incoming_Call --
       -----------------------
@@ -4370,7 +4362,6 @@
 
          declare
             use Laltools.Common;
-<<<<<<< HEAD
 
             This_Imprecise : Boolean;
             Outgoing_Calls : constant References_By_Subprogram.Map :=
@@ -4381,18 +4372,6 @@
          begin
             Imprecise := Imprecise or This_Imprecise;
 
-=======
-
-            This_Imprecise : Boolean;
-            Outgoing_Calls : constant References_By_Subprogram.Map :=
-              LSP.Lal_Utils.Find_Outgoing_Calls
-                (C.all, Definition, This_Imprecise);
-            C              : References_By_Subprogram.Cursor :=
-              Outgoing_Calls.First;
-         begin
-            Imprecise := Imprecise or This_Imprecise;
-
->>>>>>> 3473017f
             --  Iterate through all the results, converting them to protocol
             --  objects.
             while References_By_Subprogram.Has_Element (C) loop
