--- conflicted
+++ resolved
@@ -3304,14 +3304,9 @@
 
       Location_Text := LSP.Lal_Utils.Node_Location_Image (Decl);
 
-<<<<<<< HEAD
       if Self.Project_Tree.Root_Project.Kind in GPR2.Aggregate_Kind then
-         Location_Text.Append (" in project ");
-=======
-      if Self.Project_Tree.Root_Project.Is_Aggregate_Project then
          Location_Text.Append (VSS.Characters.Latin.Line_Feed);
          Location_Text.Append ("As defined in project ");
->>>>>>> 37bb74d3
          Location_Text.Append (C.Id);
          Location_Text.Append (" (other projects skipped).");
       end if;
