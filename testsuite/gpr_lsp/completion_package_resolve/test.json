[
   {
      "comment": ["package completion/resolve"]
   },
   {
      "start": {
         "cmd": ["${ALS}", "--language-gpr"]
      }
   },
   {
      "send": {
         "request": {
            "jsonrpc": "2.0",
            "id": 0,
            "method": "initialize",
            "params": {
               "processId": 2243210,
               "clientInfo": {
                  "name": "Visual Studio Code",
                  "version": "1.63.2"
               },
               "rootUri": "$URI{.}",
               "capabilities": {
                  "workspace": {
                     "applyEdit": true,
                     "workspaceEdit": {
                        "documentChanges": true,
                        "resourceOperations": ["create", "rename", "delete"],
                        "normalizesLineEndings": true
                     },
                     "didChangeConfiguration": {},
                     "didChangeWatchedFiles": {},
                     "symbol": {},
                     "executeCommand": {},
                     "configuration": true,
                     "workspaceFolders": true,
                     "fileOperations": {
                        "dynamicRegistration": true,
                        "didCreate": true,
                        "didRename": true,
                        "didDelete": true,
                        "willCreate": true,
                        "willRename": true,
                        "willDelete": true
                     }
                  },
                  "textDocument": {
                     "publishDiagnostics": {},
                     "synchronization": {},
                     "completion": {
                        "contextSupport": true,
                        "completionItem": {
                           "snippetSupport": true,
                           "commitCharactersSupport": true,
                           "documentationFormat": ["markdown", "plaintext"],
                           "deprecatedSupport": true,
                           "preselectSupport": true,
                           "tagSupport": {
                              "valueSet": [1]
                           },
                           "insertReplaceSupport": true,
                           "resolveSupport": {
                              "properties": [
                                 "documentation",
                                 "detail",
                                 "additionalTextEdits"
                              ]
                           },
                           "insertTextModeSupport": {
                              "valueSet": [1, 2]
                           }
                        },
                        "completionItemKind": {
                           "valueSet": [
                              1, 2, 3, 4, 5, 6, 7, 8, 9, 10, 11, 12, 13, 14, 15,
                              16, 17, 18, 19, 20, 21, 22, 23, 24, 25
                           ]
                        }
                     },
                     "documentSymbol": {},
                     "codeAction": {}
                  },
                  "window": {
                     "workDoneProgress": true
                  }
               }
            }
         },
         "wait": [
            {
               "id": 0,
               "result": {
                  "capabilities": {
                     "textDocumentSync": {
                        "openClose": true,
                        "change": 1
                     },
                     "completionProvider": {
                        "triggerCharacters": [" ", ".", "'"],
                        "resolveProvider": true
                     },
                     "hoverProvider": true,
                     "documentSymbolProvider": {}
                  }
               }
            }
         ]
      }
   },
   {
      "send": {
         "request": {
            "jsonrpc": "2.0",
            "method": "initialized",
            "params": {}
         },
         "wait": []
      }
   },
   {
      "send": {
         "request": {
            "jsonrpc": "2.0",
            "method": "workspace/didChangeConfiguration",
            "params": {
               "settings": {
                  "ada": {
                     "scenarioVariables": {},
                     "enableDiagnostics": false,
                     "defaultCharset": "ISO-8859-1"
                  }
               }
            }
         },
         "wait": []
      }
   },
   {
      "send": {
         "request": {
            "jsonrpc": "2.0",
            "id": 4,
            "method": "textDocument/completion",
            "params": {
               "textDocument": {
                  "uri": "$URI{agg.gpr}"
               },
               "position": {
                  "line": 1,
                  "character": 7
               },
               "context": {
                  "triggerKind": 1
               }
            }
         },
         "wait": [
            {
               "id": 4,
               "result": {
                  "isIncomplete": false,
                  "items": []
               }
            }
         ]
      }
   },
   {
      "send": {
         "request": {
            "jsonrpc": "2.0",
            "id": 5,
            "method": "textDocument/completion",
            "params": {
               "textDocument": {
                  "uri": "$URI{agg.gpr}"
               },
               "position": {
                  "line": 2,
                  "character": 8
               },
               "context": {
                  "triggerKind": 1
               }
            }
         },
         "wait": [
            {
               "id": 5,
               "result": {
                  "isIncomplete": false,
                  "items": []
               }
            }
         ]
      }
   },
   {
      "send": {
         "request": {
            "jsonrpc": "2.0",
            "id": 6,
            "method": "textDocument/completion",
            "params": {
               "textDocument": {
                  "uri": "$URI{agg.gpr}"
               },
               "position": {
                  "line": 2,
                  "character": 9
               },
               "context": {
                  "triggerKind": 1
               }
            }
         },
         "wait": [
            {
               "id": 6,
               "result": {
                  "isIncomplete": false,
                  "items": []
               }
            }
         ]
      }
   },
   {
      "send": {
         "request": {
            "jsonrpc": "2.0",
            "id": 7,
            "method": "textDocument/completion",
            "params": {
               "textDocument": {
                  "uri": "$URI{agg.gpr}"
               },
               "position": {
                  "line": 3,
                  "character": 9
               },
               "context": {
                  "triggerKind": 1
               }
            }
         },
         "wait": [
            {
               "id": 7,
               "result": {
                  "isIncomplete": false,
                  "items": []
               }
            }
         ]
      }
   },
   {
      "send": {
         "request": {
            "jsonrpc": "2.0",
            "id": 8,
            "method": "textDocument/completion",
            "params": {
               "textDocument": {
                  "uri": "$URI{agg.gpr}"
               },
               "position": {
                  "line": 3,
                  "character": 10
               },
               "context": {
                  "triggerKind": 1
               }
            }
         },
         "wait": [
            {
               "id": 8,
               "result": {
                  "isIncomplete": false,
                  "items": []
               }
            }
         ]
      }
   },
   {
      "send": {
         "request": {
            "jsonrpc": "2.0",
            "id": 9,
            "method": "textDocument/completion",
            "params": {
               "textDocument": {
                  "uri": "$URI{agg.gpr}"
               },
               "position": {
                  "line": 3,
                  "character": 11
               },
               "context": {
                  "triggerKind": 1
               }
            }
         },
         "wait": [
            {
               "id": 9,
               "result": {
                  "isIncomplete": false,
                  "items": []
               }
            }
         ]
      }
   },
   {
      "send": {
         "request": {
            "jsonrpc": "2.0",
            "id": 10,
            "method": "textDocument/completion",
            "params": {
               "textDocument": {
                  "uri": "$URI{agg.gpr}"
               },
               "position": {
                  "line": 2,
                  "character": 10
               },
               "context": {
                  "triggerKind": 1
               }
            }
         },
         "wait": [
            {
               "id": 10,
               "result": {
                  "isIncomplete": false,
                  "items": [
                     {
                        "label": "Builder",
                        "data": ["Builder"]
                     }
                  ]
               }
            }
         ]
      }
   },
   {
      "send": {
         "request": {
            "id": 11,
            "method": "completionItem/resolve",
            "params": {
               "label": "Builder",
               "insertTextFormat": 1,
               "data": ["Builder"]
            }
         },
         "wait": [
            {
               "id": 11,
               "result": {
                  "label": "Builder",
                  "documentation": "This package specifies the compilation options used when building an executable or a library for a project. Most of the options should be set in one of Compiler, Binder or Linker packages, but there are some general options that should be defined in this package.",
                  "insertTextFormat": 1,
                  "data": ["Builder"]
               }
            }
         ]
      }
   },
   {
      "send": {
         "request": {
            "jsonrpc": "2.0",
            "id": 12,
            "method": "textDocument/completion",
            "params": {
               "textDocument": {
                  "uri": "$URI{agg.gpr}"
               },
               "position": {
                  "line": 1,
                  "character": 8
               },
               "context": {
                  "triggerKind": 1
               }
            }
         },
         "wait": [
            {
               "id": 12,
               "result": {
                  "isIncomplete": false,
                  "items": [
                     {
                        "label": "Builder",
                        "data": ["Builder"]
                     },
                     {
                        "label": "Clean",
                        "data": ["Clean"]
                     },
                     {
                        "label": "Gnatls",
                        "data": ["Gnatls"]
                     },
                     {
                        "label": "Install",
                        "data": ["Install"]
                     },
                     {
                        "label": "Remote",
                        "data": ["Remote"]
                     },
                     {
                        "label": "Pretty_Printer",
                        "data": ["Pretty_Printer"]
                     },
                     {
                        "label": "Ide",
                        "data": ["Ide"]
                     },
                     {
                        "label": "Ant",
                        "data": ["Ant"]
                     },
                     {
                        "label": "Make",
                        "data": ["Make"]
                     },
                     {
                        "label": "Analyzer",
                        "data": ["Analyzer"]
                     },
                     {
                        "label": "Check",
                        "data": ["Check"]
                     },
                     {
                        "label": "Codepeer",
                        "data": ["Codepeer"]
                     },
                     {
                        "label": "Coverage",
                        "data": ["Coverage"]
                     },
                     {
                        "label": "Dsa",
                        "data": ["Dsa"]
                     },
                     {
                        "label": "Documentation",
                        "data": ["Documentation"]
                     },
                     {
                        "label": "Emulator",
                        "data": ["Emulator"]
                     },
                     {
                        "label": "Gnattest",
                        "data": ["Gnattest"]
                     },
                     {
                        "label": "Prove",
                        "data": ["Prove"]
                     },
                     {
                        "label": "Qgen",
                        "data": ["Qgen"]
                     },
                     {
                        "label": "Stack",
                        "data": ["Stack"]
                     },
                     {
                        "label": "Stub",
                        "data": ["Stub"]
                     }
                  ]
               }
            }
         ]
      }
   },
   {
      "send": {
         "request": {
            "id": 13,
            "method": "completionItem/resolve",
            "params": {
               "label": "Ide",
               "insertTextFormat": 1,
               "data": ["Ide"]
            }
         },
         "wait": [
            {
               "id": 13,
               "result": {
                  "label": "Ide",
                  "documentation": "This package specifies the options used by 'gnatstudio' IDE.",
                  "insertTextFormat": 1,
                  "data": ["Ide"]
               }
            }
<<<<<<< HEAD
          }
        }
      },
      "wait": []
    }
  },
  {
    "send": {
      "request": {
        "jsonrpc": "2.0",
        "id": 4,
        "method": "textDocument/completion",
        "params": {
          "textDocument": {
            "uri": "$URI{agg.gpr}"
          },
          "position": {
            "line": 1,
            "character": 7
          },
          "context": {
            "triggerKind": 1
          }
        }
      },
      "wait": [
        {
          "id": 4,
          "result": {
            "isIncomplete": false,
            "items": []
          }
        }
      ]
    }
  },
  {
    "send": {
      "request": {
        "jsonrpc": "2.0",
        "id": 5,
        "method": "textDocument/completion",
        "params": {
          "textDocument": {
            "uri": "$URI{agg.gpr}"
          },
          "position": {
            "line": 2,
            "character": 8
          },
          "context": {
            "triggerKind": 1
          }
        }
      },
      "wait": [
        {
          "id": 5,
          "result": {
            "isIncomplete": false,
            "items": []
          }
        }
      ]
    }
  },
  {
    "send": {
      "request": {
        "jsonrpc": "2.0",
        "id": 6,
        "method": "textDocument/completion",
        "params": {
          "textDocument": {
            "uri": "$URI{agg.gpr}"
          },
          "position": {
            "line": 2,
            "character": 9
          },
          "context": {
            "triggerKind": 1
          }
        }
      },
      "wait": [
        {
          "id": 6,
          "result": {
            "isIncomplete": false,
            "items": []
          }
        }
      ]
    }
  },
  {
    "send": {
      "request": {
        "jsonrpc": "2.0",
        "id": 7,
        "method": "textDocument/completion",
        "params": {
          "textDocument": {
            "uri": "$URI{agg.gpr}"
          },
          "position": {
            "line": 3,
            "character": 9
          },
          "context": {
            "triggerKind": 1
          }
        }
      },
      "wait": [
        {
          "id": 7,
          "result": {
            "isIncomplete": false,
            "items": []
          }
        }
      ]
    }
  },
  {
    "send": {
      "request": {
        "jsonrpc": "2.0",
        "id": 8,
        "method": "textDocument/completion",
        "params": {
          "textDocument": {
            "uri": "$URI{agg.gpr}"
          },
          "position": {
            "line": 3,
            "character": 10
          },
          "context": {
            "triggerKind": 1
          }
        }
      },
      "wait": [
        {
          "id": 8,
          "result": {
            "isIncomplete": false,
            "items": []
          }
        }
      ]
    }
  },
  {
    "send": {
      "request": {
        "jsonrpc": "2.0",
        "id": 9,
        "method": "textDocument/completion",
        "params": {
          "textDocument": {
            "uri": "$URI{agg.gpr}"
          },
          "position": {
            "line": 3,
            "character": 11
          },
          "context": {
            "triggerKind": 1
          }
        }
      },
      "wait": [
        {
          "id": 9,
          "result": {
            "isIncomplete": false,
            "items": []
          }
        }
      ]
    }
  },
  {
    "send": {
      "request": {
        "jsonrpc": "2.0",
        "id": 10,
        "method": "textDocument/completion",
        "params": {
          "textDocument": {
            "uri": "$URI{agg.gpr}"
          },
          "position": {
            "line": 2,
            "character": 10
          },
          "context": {
            "triggerKind": 1
          }
        }
      },
      "wait": [
        {
          "id": 10,
          "result": {
            "isIncomplete": false,
            "items": [
              {
                "label": "Builder",
                "data": [
                  "Builder"
                ]
              }
            ]
          }
        }
      ]
    }
  },
  {
    "send": {
      "request": {
        "id": 11,
        "method": "completionItem/resolve",
        "params": {
          "label": "Builder",
          "insertTextFormat": 1,
          "data": [
            "Builder"
          ]
        }
      },
      "wait": [
        {
          "id": 11,
          "result": {
            "label": "Builder",
            "documentation": "This package specifies the compilation options used when building an executable or a library for a project. Most of the options should be set in one of Compiler, Binder or Linker packages, but there are some general options that should be defined in this package.",
            "insertTextFormat": 1,
            "data": [
              "Builder"
            ]
          }
        }
      ]
    }
  },
  {
    "send": {
      "request": {
        "jsonrpc": "2.0",
        "id": 12,
        "method": "textDocument/completion",
        "params": {
          "textDocument": {
            "uri": "$URI{agg.gpr}"
          },
          "position": {
            "line": 1,
            "character": 8
          },
          "context": {
            "triggerKind": 1
          }
        }
      },
      "wait": [
        {
          "id": 12,
          "result": {
            "isIncomplete": false,
            "items": [
              {
                "label": "Builder",
                "data": [
                  "Builder"
                ]
              },
              {
                "label": "Clean",
                "data": [
                  "Clean"
                ]
              },
              {
                "label": "Gnatls",
                "data": [
                  "Gnatls"
                ]
              },
              {
                "label": "Install",
                "data": [
                  "Install"
                ]
              },
              {
                "label": "Remote",
                "data": [
                  "Remote"
                ]
              },
              {
                "label": "Format",
                "data": [
                  "Format"
                ]
              },
              {
                "label": "Pretty_Printer",
                "data": [
                  "Pretty_Printer"
                ]
              },
              {
                "label": "Ide",
                "data": [
                  "Ide"
                ]
              },
              {
                "label": "Ant",
                "data": [
                  "Ant"
                ]
              },
              {
                "label": "Make",
                "data": [
                  "Make"
                ]
              },
              {
                "label": "Analyzer",
                "data": [
                  "Analyzer"
                ]
              },
              {
                "label": "Check",
                "data": [
                  "Check"
                ]
              },
              {
                "label": "Codepeer",
                "data": [
                  "Codepeer"
                ]
              },
              {
                "label": "Coverage",
                "data": [
                  "Coverage"
                ]
              },
              {
                "label": "Dsa",
                "data": [
                  "Dsa"
                ]
              },
              {
                "label": "Documentation",
                "data": [
                  "Documentation"
                ]
              },
              {
                "label": "Emulator",
                "data": [
                  "Emulator"
                ]
              },
              {
                "label": "Gnattest",
                "data": [
                  "Gnattest"
                ]
              },
              {
                "label": "Prove",
                "data": [
                  "Prove"
                ]
              },
              {
                "label": "Qgen",
                "data": [
                  "Qgen"
                ]
              },
              {
                "label": "Stack",
                "data": [
                  "Stack"
                ]
              },
              {
                "label": "Stub",
                "data": [
                  "Stub"
                ]
              }
            ]
          }
        }
      ]
    }
  },
=======
         ]
      }
   },
>>>>>>> feb0bde3
   {
      "stop": {
         "exit_code": 0
      }
   }
]<|MERGE_RESOLUTION|>--- conflicted
+++ resolved
@@ -420,6 +420,10 @@
                         "data": ["Remote"]
                      },
                      {
+                        "label": "Format",
+                        "data": ["Format"]
+                     },
+                     {
                         "label": "Pretty_Printer",
                         "data": ["Pretty_Printer"]
                      },
@@ -510,426 +514,9 @@
                   "data": ["Ide"]
                }
             }
-<<<<<<< HEAD
-          }
-        }
-      },
-      "wait": []
-    }
-  },
-  {
-    "send": {
-      "request": {
-        "jsonrpc": "2.0",
-        "id": 4,
-        "method": "textDocument/completion",
-        "params": {
-          "textDocument": {
-            "uri": "$URI{agg.gpr}"
-          },
-          "position": {
-            "line": 1,
-            "character": 7
-          },
-          "context": {
-            "triggerKind": 1
-          }
-        }
-      },
-      "wait": [
-        {
-          "id": 4,
-          "result": {
-            "isIncomplete": false,
-            "items": []
-          }
-        }
-      ]
-    }
-  },
-  {
-    "send": {
-      "request": {
-        "jsonrpc": "2.0",
-        "id": 5,
-        "method": "textDocument/completion",
-        "params": {
-          "textDocument": {
-            "uri": "$URI{agg.gpr}"
-          },
-          "position": {
-            "line": 2,
-            "character": 8
-          },
-          "context": {
-            "triggerKind": 1
-          }
-        }
-      },
-      "wait": [
-        {
-          "id": 5,
-          "result": {
-            "isIncomplete": false,
-            "items": []
-          }
-        }
-      ]
-    }
-  },
-  {
-    "send": {
-      "request": {
-        "jsonrpc": "2.0",
-        "id": 6,
-        "method": "textDocument/completion",
-        "params": {
-          "textDocument": {
-            "uri": "$URI{agg.gpr}"
-          },
-          "position": {
-            "line": 2,
-            "character": 9
-          },
-          "context": {
-            "triggerKind": 1
-          }
-        }
-      },
-      "wait": [
-        {
-          "id": 6,
-          "result": {
-            "isIncomplete": false,
-            "items": []
-          }
-        }
-      ]
-    }
-  },
-  {
-    "send": {
-      "request": {
-        "jsonrpc": "2.0",
-        "id": 7,
-        "method": "textDocument/completion",
-        "params": {
-          "textDocument": {
-            "uri": "$URI{agg.gpr}"
-          },
-          "position": {
-            "line": 3,
-            "character": 9
-          },
-          "context": {
-            "triggerKind": 1
-          }
-        }
-      },
-      "wait": [
-        {
-          "id": 7,
-          "result": {
-            "isIncomplete": false,
-            "items": []
-          }
-        }
-      ]
-    }
-  },
-  {
-    "send": {
-      "request": {
-        "jsonrpc": "2.0",
-        "id": 8,
-        "method": "textDocument/completion",
-        "params": {
-          "textDocument": {
-            "uri": "$URI{agg.gpr}"
-          },
-          "position": {
-            "line": 3,
-            "character": 10
-          },
-          "context": {
-            "triggerKind": 1
-          }
-        }
-      },
-      "wait": [
-        {
-          "id": 8,
-          "result": {
-            "isIncomplete": false,
-            "items": []
-          }
-        }
-      ]
-    }
-  },
-  {
-    "send": {
-      "request": {
-        "jsonrpc": "2.0",
-        "id": 9,
-        "method": "textDocument/completion",
-        "params": {
-          "textDocument": {
-            "uri": "$URI{agg.gpr}"
-          },
-          "position": {
-            "line": 3,
-            "character": 11
-          },
-          "context": {
-            "triggerKind": 1
-          }
-        }
-      },
-      "wait": [
-        {
-          "id": 9,
-          "result": {
-            "isIncomplete": false,
-            "items": []
-          }
-        }
-      ]
-    }
-  },
-  {
-    "send": {
-      "request": {
-        "jsonrpc": "2.0",
-        "id": 10,
-        "method": "textDocument/completion",
-        "params": {
-          "textDocument": {
-            "uri": "$URI{agg.gpr}"
-          },
-          "position": {
-            "line": 2,
-            "character": 10
-          },
-          "context": {
-            "triggerKind": 1
-          }
-        }
-      },
-      "wait": [
-        {
-          "id": 10,
-          "result": {
-            "isIncomplete": false,
-            "items": [
-              {
-                "label": "Builder",
-                "data": [
-                  "Builder"
-                ]
-              }
-            ]
-          }
-        }
-      ]
-    }
-  },
-  {
-    "send": {
-      "request": {
-        "id": 11,
-        "method": "completionItem/resolve",
-        "params": {
-          "label": "Builder",
-          "insertTextFormat": 1,
-          "data": [
-            "Builder"
-          ]
-        }
-      },
-      "wait": [
-        {
-          "id": 11,
-          "result": {
-            "label": "Builder",
-            "documentation": "This package specifies the compilation options used when building an executable or a library for a project. Most of the options should be set in one of Compiler, Binder or Linker packages, but there are some general options that should be defined in this package.",
-            "insertTextFormat": 1,
-            "data": [
-              "Builder"
-            ]
-          }
-        }
-      ]
-    }
-  },
-  {
-    "send": {
-      "request": {
-        "jsonrpc": "2.0",
-        "id": 12,
-        "method": "textDocument/completion",
-        "params": {
-          "textDocument": {
-            "uri": "$URI{agg.gpr}"
-          },
-          "position": {
-            "line": 1,
-            "character": 8
-          },
-          "context": {
-            "triggerKind": 1
-          }
-        }
-      },
-      "wait": [
-        {
-          "id": 12,
-          "result": {
-            "isIncomplete": false,
-            "items": [
-              {
-                "label": "Builder",
-                "data": [
-                  "Builder"
-                ]
-              },
-              {
-                "label": "Clean",
-                "data": [
-                  "Clean"
-                ]
-              },
-              {
-                "label": "Gnatls",
-                "data": [
-                  "Gnatls"
-                ]
-              },
-              {
-                "label": "Install",
-                "data": [
-                  "Install"
-                ]
-              },
-              {
-                "label": "Remote",
-                "data": [
-                  "Remote"
-                ]
-              },
-              {
-                "label": "Format",
-                "data": [
-                  "Format"
-                ]
-              },
-              {
-                "label": "Pretty_Printer",
-                "data": [
-                  "Pretty_Printer"
-                ]
-              },
-              {
-                "label": "Ide",
-                "data": [
-                  "Ide"
-                ]
-              },
-              {
-                "label": "Ant",
-                "data": [
-                  "Ant"
-                ]
-              },
-              {
-                "label": "Make",
-                "data": [
-                  "Make"
-                ]
-              },
-              {
-                "label": "Analyzer",
-                "data": [
-                  "Analyzer"
-                ]
-              },
-              {
-                "label": "Check",
-                "data": [
-                  "Check"
-                ]
-              },
-              {
-                "label": "Codepeer",
-                "data": [
-                  "Codepeer"
-                ]
-              },
-              {
-                "label": "Coverage",
-                "data": [
-                  "Coverage"
-                ]
-              },
-              {
-                "label": "Dsa",
-                "data": [
-                  "Dsa"
-                ]
-              },
-              {
-                "label": "Documentation",
-                "data": [
-                  "Documentation"
-                ]
-              },
-              {
-                "label": "Emulator",
-                "data": [
-                  "Emulator"
-                ]
-              },
-              {
-                "label": "Gnattest",
-                "data": [
-                  "Gnattest"
-                ]
-              },
-              {
-                "label": "Prove",
-                "data": [
-                  "Prove"
-                ]
-              },
-              {
-                "label": "Qgen",
-                "data": [
-                  "Qgen"
-                ]
-              },
-              {
-                "label": "Stack",
-                "data": [
-                  "Stack"
-                ]
-              },
-              {
-                "label": "Stub",
-                "data": [
-                  "Stub"
-                ]
-              }
-            ]
-          }
-        }
-      ]
-    }
-  },
-=======
-         ]
-      }
-   },
->>>>>>> feb0bde3
+         ]
+      }
+   },
    {
       "stop": {
          "exit_code": 0
