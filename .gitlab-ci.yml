variables:
   # The common part of the URL for cloning from within a CI
   GIT_CLONE_BASE: https://gitlab-ci-token:${CI_JOB_TOKEN}@${CI_SERVER_HOST}:${CI_SERVER_PORT}

stages:
  - build_and_test

.detect-branches:
  #  Version 1.
  #  Detects source and target branches. Checkout necessary branch for
  #  repository when run downstream pipeline is detected.
  #    ACI_SOURCE_BRANCH is set to source branch (merge request, pull)
  #    ACI_TARGET_BRANCH is set to target branch of merge request, or 'master'/'edge' for pull
  #    ACI_REPOSITORY_NAME_EDGE_SUFFIX is set to '-edge' when target repository is 'edge'
  #    ACI_ANOD_QUALIFIER is set to 'edge' when target repository is 'edge'
  #    ACI_SUBPROJECTS_ROOT is set to '/tmp' and may be overritten by script
  - |
      if [[ -n "$ACI_UPSTREAM_SOURCE_BRANCH" ]]; then
        ACI_SOURCE_BRANCH="$ACI_UPSTREAM_SOURCE_BRANCH";
      elif [[ -n "$CI_MERGE_REQUEST_SOURCE_BRANCH_NAME" ]]; then
        ACI_SOURCE_BRANCH="$CI_MERGE_REQUEST_SOURCE_BRANCH_NAME";
      else
        ACI_SOURCE_BRANCH="$CI_COMMIT_BRANCH";
      fi;
      if [[ -n "$ACI_UPSTREAM_TARGET_BRANCH" ]]; then
        ACI_TARGET_BRANCH=$ACI_UPSTREAM_TARGET_BRANCH;
      elif [[ -n "$CI_MERGE_REQUEST_TARGET_BRANCH_NAME" ]]; then
        ACI_TARGET_BRANCH="$CI_MERGE_REQUEST_TARGET_BRANCH_NAME";
      elif [[ "x$CI_COMMIT_BRANCH" == "xedge" ]]; then
        ACI_TARGET_BRANCH="edge";
      else
        ACI_TARGET_BRANCH="master";
      fi;
      if [[ "$ACI_TARGET_BRANCH" == "edge" ]]; then
        ACI_REPOSITORY_NAME_EDGE_SUFFIX="-edge";
        ACI_ANOD_QUALIFIER="edge"
      else
        ACI_REPOSITORY_NAME_EDGE_SUFFIX="";
        ACI_ANOD_QUALIFIER=""
      fi
      ACI_SUBPROJECTS_ROOT=/tmp
      echo "Source branch: $ACI_SOURCE_BRANCH"
      echo "Target branch: $ACI_TARGET_BRANCH"
      echo "Name suffix:   $ACI_REPOSITORY_NAME_EDGE_SUFFIX"
      echo "Qualifier:     $ACI_ANOD_QUALIFIER"
      echo "Subprojects:   $ACI_SUBPROJECTS_ROOT"

  #  On downstream pipeline checkout the necessary branch
  - if [[ "$CI_PIPELINE_SOURCE" == 'pipeline' ]]; then
       if `git -C $CI_PROJECT_DIR show-ref $ACI_SOURCE_BRANCH > /dev/null`; then
        git -C $CI_PROJECT_DIR checkout $ACI_SOURCE_BRANCH;
      elif `git -C $CI_PROJECT_DIR show-ref $ACI_TARGET_BRANCH > /dev/null`; then
        git -C $CI_PROJECT_DIR checkout $ACI_TARGET_BRANCH;
      fi
    fi

.checkout-subproject:
  #  Version 1.
  #  Input variables:
  #    ACI_SUBPROJECTS_ROOT  - root directory to checkout repositories.
  #    ACI_SUBPROJECT_REPOSITORY_URL_PATH - path component of the repository's URL.
  #    ACI_SUBPROJECT_NAME - name of the directory for subproject.
  - |
    git -C $ACI_SUBPROJECTS_ROOT clone $GIT_CLONE_BASE/$ACI_SUBPROJECT_REPOSITORY_URL_PATH $ACI_SUBPROJECT_NAME
    if `git -C $ACI_SUBPROJECTS_ROOT -C $ACI_SUBPROJECT_NAME show-ref $ACI_SOURCE_BRANCH > /dev/null`; then
      git -C $ACI_SUBPROJECTS_ROOT -C $ACI_SUBPROJECT_NAME checkout $ACI_SOURCE_BRANCH;
    elif `git -C $ACI_SUBPROJECTS_ROOT -C $ACI_SUBPROJECT_NAME show-ref $ACI_TARGET_BRANCH > /dev/null`; then
      git -C $ACI_SUBPROJECTS_ROOT -C $ACI_SUBPROJECT_NAME checkout $ACI_TARGET_BRANCH;
    fi
    anod vcs --sandbox-dir /it/wave --add-repo $ACI_SUBPROJECT_NAME $ACI_SUBPROJECTS_ROOT/$ACI_SUBPROJECT_NAME

# Build and test with ANOD
# TODO: add a build and test based on Alire in parallel to this.
build_and_test:
  services:
     - image:sandbox
     - cpu:8
     - mem:16
  stage: build_and_test
  interruptible: true
  rules:
    - if: $CI_PIPELINE_SOURCE == 'merge_request_event'
    - if: $CI_PIPELINE_SOURCE == 'pipeline'
    - if: $CI_COMMIT_BRANCH == 'master' && $CI_COMMIT_TITLE =~ /Merge branch.*/
    - if: $CI_COMMIT_BRANCH == 'edge' && $CI_COMMIT_TITLE =~ /Merge branch.*/
  script:
<<<<<<< HEAD
    - . ~/.aws_container_credentials
    - export PATH=/it/e3/bin:$PATH

    # Check whether we're in an MR targeting 'edge' or commiting to
    # `something/edge` branch then setup some variables.
    - TARGET_BRANCH="master"
    - if [[ "x$CI_MERGE_REQUEST_TARGET_BRANCH_NAME" = "xedge" ||
            "$CI_COMMIT_BRANCH" =~ .*/edge ]];
      then
          echo "Targeting the edge branch." ;
          REPO_SUFFIX="-edge" ;
          BUILD_SPACE_SUFFIX="_edge" ;
          QUALIFIER="edge" ;
          TARGET_BRANCH="edge" ;
      fi
=======
    - !reference [.detect-branches]
>>>>>>> b2760e1d

    - |
      ACI_SUBPROJECT_REPOSITORY_URL_PATH=/eng/ide/spawn.git
      ACI_SUBPROJECT_NAME=spawn
    - !reference [.checkout-subproject]

    - |
      ACI_SUBPROJECT_REPOSITORY_URL_PATH=/eng/ide/vss.git
      ACI_SUBPROJECT_NAME=vss
    - !reference [.checkout-subproject]

    - |
      ACI_SUBPROJECT_REPOSITORY_URL_PATH=/eng/ide/markdown.git
      ACI_SUBPROJECT_NAME=markdown
    - !reference [.checkout-subproject]

    - |
      ACI_SUBPROJECT_REPOSITORY_URL_PATH=/eng/ide/gnatdoc.git
      ACI_SUBPROJECT_NAME=gnatdoc$ACI_REPOSITORY_NAME_EDGE_SUFFIX
    - !reference [.checkout-subproject]

    - if [[ "$ACI_TARGET_BRANCH" == "edge" ]]; then
        BUILD_SPACE_SUFFIX="_edge";
      fi

    - |
      # Setup the 'anod vcs' for this repo
      cd /it/wave
      anod vcs --add-repo ada_language_server$ACI_REPOSITORY_NAME_EDGE_SUFFIX $CI_PROJECT_DIR

      # Build & test using anod
      cd /it/wave
    - anod build als --qualifier=$ACI_ANOD_QUALIFIER --minimal
    - anod test als --qualifier=$ACI_ANOD_QUALIFIER --minimal

      # Process the report
    - e3-testsuite-report
       --failure-exit-code 1
       --xunit-output $CI_PROJECT_DIR/xunit_output.xml
       x86_64-linux/als${BUILD_SPACE_SUFFIX}-test/results/new/ || FAILED=true

    - anod install lsif-ada
    - ( eval `anod printenv lsif-ada`;
        eval `anod printenv stable-gnat`;
        eval `anod printenv ada_libfswatch`;
        eval `anod printenv stable-templates_parser`;
        eval `anod printenv stable-langkit_support`;
        eval `anod printenv stable-libgpr2 --qualifier=bare`;
        eval `anod printenv stable-libadalang`;
        eval `anod printenv stable-libadalang-tools`;
        export GPR_PROJECT_PATH=/it/wave/x86_64-linux/als/src/subprojects/gnatdoc/gnat:$GPR_PROJECT_PATH;
        export GPR_PROJECT_PATH=/it/wave/x86_64-linux/als/src/subprojects/VSS/gnat:$GPR_PROJECT_PATH;
        cd /it/wave/x86_64-linux/als/src;
<<<<<<< HEAD
        lsif-ada gnat/lsp_server.gpr > $CI_PROJECT_DIR/dump.lsif ||
        touch $CI_PROJECT_DIR/dump.lsif )
=======
        lsif-ada gnat/lsp_server.gpr > $CI_PROJECT_DIR/dump.lsif 2>/dev/null )
>>>>>>> b2760e1d

    - if [ ! -z ${FAILED+x} ]; then echo "There was at least one testcase failure" && exit 1; fi

  artifacts:
     when: always  #  Upload on errors too
     reports:
       junit: xunit_output.xml
       lsif: dump.lsif<|MERGE_RESOLUTION|>--- conflicted
+++ resolved
@@ -84,25 +84,7 @@
     - if: $CI_COMMIT_BRANCH == 'master' && $CI_COMMIT_TITLE =~ /Merge branch.*/
     - if: $CI_COMMIT_BRANCH == 'edge' && $CI_COMMIT_TITLE =~ /Merge branch.*/
   script:
-<<<<<<< HEAD
-    - . ~/.aws_container_credentials
-    - export PATH=/it/e3/bin:$PATH
-
-    # Check whether we're in an MR targeting 'edge' or commiting to
-    # `something/edge` branch then setup some variables.
-    - TARGET_BRANCH="master"
-    - if [[ "x$CI_MERGE_REQUEST_TARGET_BRANCH_NAME" = "xedge" ||
-            "$CI_COMMIT_BRANCH" =~ .*/edge ]];
-      then
-          echo "Targeting the edge branch." ;
-          REPO_SUFFIX="-edge" ;
-          BUILD_SPACE_SUFFIX="_edge" ;
-          QUALIFIER="edge" ;
-          TARGET_BRANCH="edge" ;
-      fi
-=======
     - !reference [.detect-branches]
->>>>>>> b2760e1d
 
     - |
       ACI_SUBPROJECT_REPOSITORY_URL_PATH=/eng/ide/spawn.git
@@ -156,12 +138,8 @@
         export GPR_PROJECT_PATH=/it/wave/x86_64-linux/als/src/subprojects/gnatdoc/gnat:$GPR_PROJECT_PATH;
         export GPR_PROJECT_PATH=/it/wave/x86_64-linux/als/src/subprojects/VSS/gnat:$GPR_PROJECT_PATH;
         cd /it/wave/x86_64-linux/als/src;
-<<<<<<< HEAD
-        lsif-ada gnat/lsp_server.gpr > $CI_PROJECT_DIR/dump.lsif ||
+        lsif-ada gnat/lsp_server.gpr > $CI_PROJECT_DIR/dump.lsif 2>/dev/null ||
         touch $CI_PROJECT_DIR/dump.lsif )
-=======
-        lsif-ada gnat/lsp_server.gpr > $CI_PROJECT_DIR/dump.lsif 2>/dev/null )
->>>>>>> b2760e1d
 
     - if [ ! -z ${FAILED+x} ]; then echo "There was at least one testcase failure" && exit 1; fi
 
